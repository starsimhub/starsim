"""
Define pregnancy, deaths, migration, etc.
"""

import numpy as np
import stisim as ss
import sciris as sc
import pandas as pd
import scipy.stats as sps

__all__ = ['DemographicModule', 'births', 'background_deaths', 'Pregnancy']


class DemographicModule(ss.Module):
    # A demographic module typically handles births/deaths/migration and takes
    # place at the start of the timestep, before networks are updated and before
    # any disease modules are executed

    def initialize(self, sim):
        super().initialize(sim)
        self.init_results(sim)
        return

    def init_results(self, sim):
        pass

    def update(self, sim):
        # Note that for demographic modules, any result updates should be
        # carried out inside this function
        pass

class births(DemographicModule):
    def __init__(self, pars=None):
        super().__init__(pars)

        # Set defaults
        self.pars = ss.omerge({
            'birth_rates': 0,
            'rel_birth': 1,
            'data_cols': {'year': 'Year', 'cbr': 'CBR'},
            'units_per_100': 1e-3  # assumes birth rates are per 1000. If using percentages, switch this to 1
        }, self.pars)

        # Validate birth rate inputs
        self.set_birth_rates(pars['birth_rates'])

    def set_birth_rates(self, birth_rates):
        """ Determine format that birth rates have been provided and standardize/validate """
        if sc.checktype(birth_rates, pd.DataFrame):
            if not set(self.pars.data_cols.values()).issubset(birth_rates.columns):
                errormsg = 'Please ensure the columns of the birth rate data match the values in pars.data_cols.'
                raise ValueError(errormsg)
        if sc.checktype(birth_rates, dict):
            if not set(self.pars.data_cols.values()).issubset(birth_rates.keys()):
                errormsg = 'Please ensure the keys of the birth rate data dict match the values in pars.data_cols.'
                raise ValueError(errormsg)
            birth_rates = pd.DataFrame(birth_rates)
        if sc.isnumber(birth_rates):
            birth_rates = pd.DataFrame({self.pars.data_cols['year']: [2000], self.pars.data_cols['cbr']: [birth_rates]})

        self.pars.birth_rates = birth_rates
        return


    def init_results(self, sim):
        self.results += ss.Result(self.name, 'new', sim.npts, dtype=int)
        self.results += ss.Result(self.name, 'cumulative', sim.npts, dtype=int)
        self.results += ss.Result(self.name, 'cbr', sim.npts, dtype=int)
        return

    def update(self, sim):
        new_uids = self.add_births(sim)
        self.update_results(len(new_uids), sim)
        return new_uids

    def get_birth_rate(self, sim):
        """
        Extract the right birth rates to use and translate it into a number of people to add.
        Eventually this might also process time series data.
        """
        p = self.pars
        br_year = p.birth_rates[p.data_cols['year']]
        br_val = p.birth_rates[p.data_cols['cbr']]
        this_birth_rate = np.interp(sim.year, br_year, br_val) * p.units_per_100 * p.rel_birth * sim.pars.dt_demog
        n_new = int(np.floor(np.count_nonzero(sim.people.alive) * this_birth_rate))
        return n_new

    def add_births(self, sim):
        # Add n_new births to each state in the sim
        n_new = self.get_birth_rate(sim)
        new_uids = sim.people.grow(n_new)
        return new_uids

    def update_results(self, n_new, sim):
        self.results['new'][sim.ti] = n_new

    def finalize(self, sim):
        super().finalize(sim)
        self.results['cumulative'] = np.cumsum(self.results['new'])
        self.results['cbr'] = np.divide(self.results['new'], sim.results['n_alive'], where=sim.results['n_alive']>0)


class background_deaths(DemographicModule):
    def __init__(self, pars=None):
        super().__init__(pars)

        self.pars = ss.omerge({
            #'rel_death': 1,
            #'units_per_100': 1e-3,  # assumes birth rates are per 1000. If using percentages, switch this to 1
            'death_prob_func': self.death_prob,
        }, self.pars)
        self.death_prob_dist = sps.bernoulli(p=self.pars['death_prob_func'])
        return

    @staticmethod
    def death_prob(self, sim, uids):
        #p = self.pars
        #year = p.death_rates[p.data_cols['year']]
        #val = p.death_rates[p.data_cols['cbr']]
        #this_death_rate = np.interp(sim.year, year, val) * p.units_per_100 * p.rel_death * sim.pars.dt_demog
        #n_new = int(np.floor(np.count_nonzero(sim.people.alive) * this_death_rate))
        return 0.01

    def init_results(self, sim):
        self.results += ss.Result(self.name, 'new', sim.npts, dtype=int)
        self.results += ss.Result(self.name, 'cumulative', sim.npts, dtype=int)
        self.results += ss.Result(self.name, 'cmr', sim.npts, dtype=int)
        return

    def update(self, sim):
        n_deaths = self.apply_deaths(sim)
        self.update_results(n_deaths, sim)
        return

    def apply_deaths(self, sim):
        """ Select people to die """
        alive_uids = ss.true(sim.people.alive)
<<<<<<< HEAD
        death_uids = self.rng_dead.bernoulli_filter(self.death_probs[alive_uids], alive_uids)
=======
        death_uids = self.death_prob_dist.filter(alive_uids)
>>>>>>> 38e531d4
        sim.people.request_death(death_uids)

        return len(death_uids)

    def update_results(self, n_deaths, sim):
        self.results['new'][sim.ti] = n_deaths

    def finalize(self, sim):
        self.results['cumulative'] = np.cumsum(self.results['new'])
        self.results['cmr'] = np.divide(self.results['new'], sim.results['n_alive'], where=sim.results['n_alive']>0)


class Pregnancy(DemographicModule):

    def __init__(self, pars=None):
        super().__init__(pars)

        # Other, e.g. postpartum, on contraception...
        self.infertile = ss.State('infertile', bool, False)  # Applies to girls and women outside the fertility window
        self.susceptible = ss.State('susceptible', bool, True)  # Applies to girls and women inside the fertility window - needs renaming
        self.pregnant = ss.State('pregnant', bool, False)  # Currently pregnant
        self.postpartum = ss.State('postpartum', bool, False)  # Currently post-partum
        self.ti_pregnant = ss.State('ti_pregnant', int, ss.INT_NAN)  # Time pregnancy begins
        self.ti_delivery = ss.State('ti_delivery', int, ss.INT_NAN)  # Time of delivery
        self.ti_postpartum = ss.State('ti_postpartum', int, ss.INT_NAN)  # Time postpartum ends
        self.ti_dead = ss.State('ti_dead', int, ss.INT_NAN)  # Maternal mortality

        self.pars = ss.omerge({
            'dur_pregnancy': 0.75,  # Make this a distribution?
            'dur_postpartum': 0.5,  # Make this a distribution?
<<<<<<< HEAD
            'inci': 0.03,  # Replace this with age-specific rates
            'p_death': ss.bernoulli(0),  # Probability of maternal death. Question, should this be linked to age and/or duration?
            'init_prev': 0.3,  # Number of women initially pregnant # TODO: Default value
        }, self.pars)

        self.rng_female = ss.RNG(f'female_{self.name}')
        self.female_dist = ss.bernoulli(p=0.5)
        self.rng_conception = ss.RNG('conception')
        self.rng_dead = ss.RNG(f'dead_{self.name}')
        self.rng_choose_slots = ss.RNG('choose_slots')

=======
            'pregnancy_prob_per_dt': sps.bernoulli(p=0.3),  # Probabilty of acquiring pregnancy on each time step. Can replace with callable parameters for age-specific rates, etc. NOTE: You will manually need to adjust for the simulation timestep dt!
            'p_death': sps.bernoulli(p=0.15),  # Probability of maternal death.
            'p_female': sps.bernoulli(p=0.5),
            'init_prev': 0.3,  # Number of women initially pregnant # TODO: Default value
        }, self.pars)

        self.choose_slots = sps.randint(low=0, high=1) # Low and high will be reset upon initialization
>>>>>>> 38e531d4
        return

    def initialize(self, sim):
        super().initialize(sim)
        self.choose_slots.kwds['low'] = sim.pars['n_agents']+1
        self.choose_slots.kwds['high'] = int(sim.pars['slot_scale']*sim.pars['n_agents'])
        sim.pars['birth_rates'] = None  # This turns off birth rate pars so births only come from this module
        return

    def init_results(self, sim):
        """
        Results could include a range of birth outcomes e.g. LGA, stillbirths, etc.
        Still unclear whether this logic should live in the pregnancy module, the
        individual disease modules, the connectors, or the sim.
        """
        self.results += ss.Result(self.name, 'pregnancies', sim.npts, dtype=int)
        self.results += ss.Result(self.name, 'births', sim.npts, dtype=int)
        return

    def update(self, sim):
        """
        Perform all updates
        """
        self.update_states(sim)
        self.make_pregnancies(sim)
        self.update_results(sim)
        return

    def update_states(self, sim):
        """
        Update states
        """

        # Check for new deliveries
        deliveries = self.pregnant & (self.ti_delivery <= sim.ti)
        self.pregnant[deliveries] = False
        self.postpartum[deliveries] = True
        self.susceptible[deliveries] = False
        self.ti_delivery[deliveries] = sim.ti

        # Check for new women emerging from post-partum
        postpartum = ~self.pregnant & (self.ti_postpartum <= sim.ti)
        self.postpartum[postpartum] = False
        self.susceptible[postpartum] = True
        self.ti_postpartum[postpartum] = sim.ti

        # Maternal deaths
        maternal_deaths = ss.true(self.ti_dead <= sim.ti)
        sim.people.request_death(maternal_deaths)

        return

    def make_pregnancies(self, sim):
        """
        Select people to make pregnancy using incidence data
        This should use ASFR data from https://population.un.org/wpp/Download/Standard/Fertility/
        """
        # Abbreviate key variables
        ppl = sim.people

        # If incidence of pregnancy is non-zero, make some cases
        # Think about how to deal with age/time-varying fertility
<<<<<<< HEAD
        if self.pars.inci > 0:
            denom_conds = ppl.female & ppl.active & self.susceptible
            inds_to_choose_from = ss.true(denom_conds)
            uids = self.rng_conception.bernoulli_filter(ss.bernoulli(self.pars.inci), inds_to_choose_from)

            # Add UIDs for the as-yet-unborn agents so that we can track prognoses and transmission patterns
            n_unborn_agents = len(uids)
            if n_unborn_agents > 0:

                # Choose slots for the unborn agents
                new_slots = self.rng_choose_slots.sample(ss.uniform_int(sim.pars['n_agents'],sim.pars['slot_scale']*sim.pars['n_agents']), uids)

                # Grow the arrays and set properties for the unborn agents
                new_uids = sim.people.grow(len(new_slots))

                sim.people.age[new_uids] = -self.pars.dur_pregnancy
                sim.people.slot[new_uids] = new_slots # Before sampling female_dist
                sim.people.female[new_uids] = self.rng_female.sample(self.female_dist,uids)

                # Add connections to any vertical transmission layers
                # Placeholder code to be moved / refactored. The maternal network may need to be
                # handled separately to the sexual networks, TBC how to handle this most elegantly
                for lkey, layer in sim.people.networks.items():
                    if layer.vertical:  # What happens if there's more than one vertical layer?
                        durs = np.full(n_unborn_agents, fill_value=self.pars.dur_pregnancy + self.pars.dur_postpartum)
                        layer.add_pairs(uids, new_uids, dur=durs)

                # Set prognoses for the pregnancies
                self.set_prognoses(sim, uids) # Could set from_uids to network partners?
=======
        denom_conds = ppl.female & ppl.active & self.susceptible
        inds_to_choose_from = ss.true(denom_conds)
        uids = self.pars['pregnancy_prob_per_dt'].filter(inds_to_choose_from)

        # Add UIDs for the as-yet-unborn agents so that we can track prognoses and transmission patterns
        n_unborn_agents = len(uids)
        if n_unborn_agents > 0:

            # Choose slots for the unborn agents
            new_slots = self.choose_slots.rvs(uids)

            # Grow the arrays and set properties for the unborn agents
            new_uids = sim.people.grow(len(new_slots))

            sim.people.age[new_uids] = -self.pars.dur_pregnancy
            sim.people.slot[new_uids] = new_slots # Before sampling female_dist
            sim.people.female[new_uids] = self.pars['p_female'].rvs(uids)

            # Add connections to any vertical transmission layers
            # Placeholder code to be moved / refactored. The maternal network may need to be
            # handled separately to the sexual networks, TBC how to handle this most elegantly
            for lkey, layer in sim.people.networks.items():
                if layer.vertical:  # What happens if there's more than one vertical layer?
                    durs = np.full(n_unborn_agents, fill_value=self.pars.dur_pregnancy + self.pars.dur_postpartum)
                    layer.add_pairs(uids, new_uids, dur=durs)

            # Set prognoses for the pregnancies
            self.set_prognoses(sim, uids) # Could set from_uids to network partners?
>>>>>>> 38e531d4

        return

    def set_prognoses(self, sim, uids, from_uids=None):
        """
        Make pregnancies
        Add miscarriage/termination logic here
        Also reconciliation with birth rates
        Q, is this also a good place to check for other conditions and set prognoses for the fetus?
        """

        # Change states for the newly pregnant woman
        self.susceptible[uids] = False
        self.pregnant[uids] = True
        self.ti_pregnant[uids] = sim.ti

        # Outcomes for pregnancies
        dur = np.full(len(uids), sim.ti + self.pars.dur_pregnancy / sim.dt)
<<<<<<< HEAD
        dead = self.rng_dead.sample(self.pars.p_death, uids)
=======
        dead = self.pars.p_death.rvs(uids)
>>>>>>> 38e531d4
        self.ti_delivery[uids] = dur  # Currently assumes maternal deaths still result in a live baby
        dur_post_partum = np.full(len(uids), dur + self.pars.dur_postpartum / sim.dt)
        self.ti_postpartum[uids] = dur_post_partum

        if np.count_nonzero(dead):
            self.ti_dead[uids[dead]] = dur[dead]
        return

    def update_results(self, sim):
        self.results['pregnancies'][sim.ti] = np.count_nonzero(self.ti_pregnant == sim.ti)
        self.results['births'][sim.ti] = np.count_nonzero(self.ti_delivery == sim.ti)
        return<|MERGE_RESOLUTION|>--- conflicted
+++ resolved
@@ -135,11 +135,7 @@
     def apply_deaths(self, sim):
         """ Select people to die """
         alive_uids = ss.true(sim.people.alive)
-<<<<<<< HEAD
-        death_uids = self.rng_dead.bernoulli_filter(self.death_probs[alive_uids], alive_uids)
-=======
         death_uids = self.death_prob_dist.filter(alive_uids)
->>>>>>> 38e531d4
         sim.people.request_death(death_uids)
 
         return len(death_uids)
@@ -170,19 +166,6 @@
         self.pars = ss.omerge({
             'dur_pregnancy': 0.75,  # Make this a distribution?
             'dur_postpartum': 0.5,  # Make this a distribution?
-<<<<<<< HEAD
-            'inci': 0.03,  # Replace this with age-specific rates
-            'p_death': ss.bernoulli(0),  # Probability of maternal death. Question, should this be linked to age and/or duration?
-            'init_prev': 0.3,  # Number of women initially pregnant # TODO: Default value
-        }, self.pars)
-
-        self.rng_female = ss.RNG(f'female_{self.name}')
-        self.female_dist = ss.bernoulli(p=0.5)
-        self.rng_conception = ss.RNG('conception')
-        self.rng_dead = ss.RNG(f'dead_{self.name}')
-        self.rng_choose_slots = ss.RNG('choose_slots')
-
-=======
             'pregnancy_prob_per_dt': sps.bernoulli(p=0.3),  # Probabilty of acquiring pregnancy on each time step. Can replace with callable parameters for age-specific rates, etc. NOTE: You will manually need to adjust for the simulation timestep dt!
             'p_death': sps.bernoulli(p=0.15),  # Probability of maternal death.
             'p_female': sps.bernoulli(p=0.5),
@@ -190,7 +173,6 @@
         }, self.pars)
 
         self.choose_slots = sps.randint(low=0, high=1) # Low and high will be reset upon initialization
->>>>>>> 38e531d4
         return
 
     def initialize(self, sim):
@@ -253,37 +235,6 @@
 
         # If incidence of pregnancy is non-zero, make some cases
         # Think about how to deal with age/time-varying fertility
-<<<<<<< HEAD
-        if self.pars.inci > 0:
-            denom_conds = ppl.female & ppl.active & self.susceptible
-            inds_to_choose_from = ss.true(denom_conds)
-            uids = self.rng_conception.bernoulli_filter(ss.bernoulli(self.pars.inci), inds_to_choose_from)
-
-            # Add UIDs for the as-yet-unborn agents so that we can track prognoses and transmission patterns
-            n_unborn_agents = len(uids)
-            if n_unborn_agents > 0:
-
-                # Choose slots for the unborn agents
-                new_slots = self.rng_choose_slots.sample(ss.uniform_int(sim.pars['n_agents'],sim.pars['slot_scale']*sim.pars['n_agents']), uids)
-
-                # Grow the arrays and set properties for the unborn agents
-                new_uids = sim.people.grow(len(new_slots))
-
-                sim.people.age[new_uids] = -self.pars.dur_pregnancy
-                sim.people.slot[new_uids] = new_slots # Before sampling female_dist
-                sim.people.female[new_uids] = self.rng_female.sample(self.female_dist,uids)
-
-                # Add connections to any vertical transmission layers
-                # Placeholder code to be moved / refactored. The maternal network may need to be
-                # handled separately to the sexual networks, TBC how to handle this most elegantly
-                for lkey, layer in sim.people.networks.items():
-                    if layer.vertical:  # What happens if there's more than one vertical layer?
-                        durs = np.full(n_unborn_agents, fill_value=self.pars.dur_pregnancy + self.pars.dur_postpartum)
-                        layer.add_pairs(uids, new_uids, dur=durs)
-
-                # Set prognoses for the pregnancies
-                self.set_prognoses(sim, uids) # Could set from_uids to network partners?
-=======
         denom_conds = ppl.female & ppl.active & self.susceptible
         inds_to_choose_from = ss.true(denom_conds)
         uids = self.pars['pregnancy_prob_per_dt'].filter(inds_to_choose_from)
@@ -312,7 +263,6 @@
 
             # Set prognoses for the pregnancies
             self.set_prognoses(sim, uids) # Could set from_uids to network partners?
->>>>>>> 38e531d4
 
         return
 
@@ -331,11 +281,7 @@
 
         # Outcomes for pregnancies
         dur = np.full(len(uids), sim.ti + self.pars.dur_pregnancy / sim.dt)
-<<<<<<< HEAD
-        dead = self.rng_dead.sample(self.pars.p_death, uids)
-=======
         dead = self.pars.p_death.rvs(uids)
->>>>>>> 38e531d4
         self.ti_delivery[uids] = dur  # Currently assumes maternal deaths still result in a live baby
         dur_post_partum = np.full(len(uids), dur + self.pars.dur_postpartum / sim.dt)
         self.ti_postpartum[uids] = dur_post_partum
