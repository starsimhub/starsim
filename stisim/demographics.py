--- conflicted
+++ resolved
@@ -131,72 +131,6 @@
         super().__init__(pars)
 
         self.pars = ss.omerge({
-<<<<<<< HEAD
-            'death_rates': 0,
-            'rel_death': 1,
-            'data_cols': {'year': 'Time', 'sex': 'Sex', 'age': 'AgeGrpStart', 'value': 'mx'},
-            'sex_keys': {'f': 'Female', 'm': 'Male'},
-            'units_per_100': 1e-3  # assumes birth rates are per 1000. If using percentages, switch this to 1
-        }, self.pars)
-
-        # Validate death rate inputs
-        self.set_death_rates(self.pars['death_rates'])
-
-        # Set death probs
-        self.death_probs = ss.State('death_probs', float, 0)
-
-    def set_death_rates(self, death_rates):
-        """Standardize/validate death rates"""
-
-        if sc.checktype(death_rates, pd.DataFrame):
-            if not set(self.pars.data_cols.values()).issubset(death_rates.columns):
-                errormsg = 'Please ensure the columns of the death rate data match the values in pars.data_cols.'
-                raise ValueError(errormsg)
-            df = death_rates
-
-        elif sc.checktype(death_rates, pd.Series):
-            if (death_rates.index < 120).all():  # Assume index is age bins
-                df = pd.DataFrame({
-                    self.pars.data_cols['year']: 2000,
-                    self.pars.data_cols['age']: death_rates.index.values,
-                    self.pars.data_cols['value']: death_rates.values,
-                })
-            elif (death_rates.index > 1900).all():  # Assume index year
-                df = pd.DataFrame({
-                    self.pars.data_cols['year']: death_rates.index.values,
-                    self.pars.data_cols['age']: 0,
-                    self.pars.data_cols['value']: death_rates.values,
-
-                })
-            else:
-                errormsg = 'Could not understand index of death rate series: should be age or year.'
-                raise ValueError(errormsg)
-
-            df = pd.concat([df, df])
-            df[self.pars.data_cols['sex']] = np.repeat(list(self.pars.sex_keys.values()), len(death_rates))
-
-        elif sc.checktype(death_rates, dict):
-            if not set(self.pars.data_cols.values()).issubset(death_rates.keys()):
-                errormsg = 'Please ensure the keys of the death rate data dict match the values in pars.data_cols.'
-                raise ValueError(errormsg)
-            df = pd.DataFrame(death_rates)
-
-        elif sc.isnumber(death_rates):
-            df = pd.DataFrame({
-                self.pars.data_cols['year']: [2000, 2000],
-                self.pars.data_cols['age']: [0, 0],
-                self.pars.data_cols['sex']: self.pars.sex_keys.values(),
-                self.pars.data_cols['value']: [death_rates, death_rates],
-            })
-
-        else:
-            errormsg = f'Death rate data type {type(death_rates)} not understood.'
-            raise ValueError(errormsg)
-
-        self.pars.death_rates = df
-
-        return
-=======
             'rel_death': 1,
             'death_rate': 0.02,  # Default = a fixed rate of 2%/year, overwritten if data provided
             'units': 1,  # units for death rates. If using percentages, leave as 1. If using a CMR (e.g. 12 deaths per 1000), change to 1/1000
@@ -260,7 +194,6 @@
         """ Standardize/validate death rates - handled in an external file due to shared functionality """
         death_rate = ss.standardize_data(data=self.pars.death_rate, metadata=self.metadata)
         return death_rate
->>>>>>> 21128bfd
 
     def init_results(self, sim):
         self.results += ss.Result(name='new', shape=sim.npts, dtype=int, scale=True)
@@ -275,37 +208,8 @@
 
     def apply_deaths(self, sim):
         """ Select people to die """
-<<<<<<< HEAD
-
-        p = self.pars
-        year_label = p.data_cols['year']
-        age_label = p.data_cols['age']
-        sex_label = p.data_cols['sex']
-        val_label = p.data_cols['value']
-        sex_keys = p.sex_keys
-
-        available_years = p.death_rates[year_label].unique()
-        year_ind = sc.findnearest(available_years, sim.year)
-        nearest_year = available_years[year_ind]
-
-        df = p.death_rates.loc[p.death_rates[year_label] == nearest_year]
-        age_bins = df[age_label].unique()
-        age_inds = np.digitize(sim.people.age, age_bins) - 1
-
-        f_arr = df[val_label].loc[df[sex_label] == sex_keys['f']].values
-        m_arr = df[val_label].loc[df[sex_label] == sex_keys['m']].values
-        self.death_probs[sim.people.female] = f_arr[age_inds[sim.people.female]]
-        self.death_probs[sim.people.male] = m_arr[age_inds[sim.people.male]]
-        self.death_probs[sim.people.age < 0] = 0  # Don't use background death rates for unborn babies
-        self.death_probs *= p.rel_death * sim.dt  # Adjust overall death probabilities by rel rates and dt
-
-        # Get indices of people who die of other causes
-        death_uids = ss.true(ss.binomial_arr(self.death_probs))
-        death_uids = ss.true(sim.people.alive[death_uids])
-=======
         alive_uids = ss.true(sim.people.alive)
         death_uids = self.death_dist.filter(alive_uids)
->>>>>>> 21128bfd
         sim.people.request_death(death_uids)
         return len(death_uids)
 
