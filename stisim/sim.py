--- conflicted
+++ resolved
@@ -330,15 +330,10 @@
         if self.complete:
             raise AlreadyRunError('Simulation already complete (call sim.initialize() to re-run)')
 
-        # Update states, pathogens, partnerships
+        # Update states, conditions, partnerships
         self.update_demographics()
-<<<<<<< HEAD
+        self.update_networks()
         self.update_conditions()
-        self.update_networks()
-=======
-        self.update_networks()
-        self.update_modules()
->>>>>>> 13b5820f
         # self.update_connectors()  # TODO: add this when ready
 
         # Tidy up
@@ -362,16 +357,16 @@
         for layer in self.people.networks.values():
             layer.update(self.people)
 
-    def update_modules(self):
+    def update_conditions(self):
         """
         Update modules
         """
-        for module in self.modules.values():
-            module.update(self)
+        for condition in self.conditions.values():
+            condition.update(self)
 
     def update_connectors(self):
         """ Update connectors """
-        if len(self.modules) > 1:
+        if len(self.conditions) > 1:
             connectors = self['connectors']
             if len(connectors) > 0:
                 for connector in connectors:
@@ -486,41 +481,6 @@
 
         return
 
-<<<<<<< HEAD
-    def update_connectors(self):
-        if len(self.pathogens) > 1:
-            connectors = self['connectors']
-            if len(connectors) > 0:
-                for connector in connectors:
-                    if callable(connector):
-                        connector(self)
-                    else:
-                        warnmsg = f'Connector must be a callable function'
-                        ssm.warn(warnmsg, die=True)
-            elif self.ti == 0:  # only raise warning on first timestep
-                warnmsg = f'No connectors in sim'
-                ssm.warn(warnmsg, die=False)
-            else:
-                return
-        return
-
-    def update_networks(self):
-        # Perform network updates
-        for lkey, layer in self.people.networks.items():
-            layer.update(self.people)
-
-    def update_conditions(self):
-        for health_condition in self.conditions.values():
-            health_condition.update_states(self)
-            health_condition.make_new_cases(self)
-            health_condition.update_results(self)
-
-
-    def update_demographics(self):
-        self.people.update_vital_dynamics(dt=self.dt, ti=self.ti)
-
-=======
->>>>>>> 13b5820f
 
 class AlreadyRunError(RuntimeError):
     """
