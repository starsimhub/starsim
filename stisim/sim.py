--- conflicted
+++ resolved
@@ -35,13 +35,8 @@
         self.npts = None
 
         # Make default parameters (using values from parameters.py)
-<<<<<<< HEAD
-        self.pars = sspar.make_pars()  # Start with default pars
-        self.pars.update_pars(pars, **kwargs)  # Update the parameters
-=======
         self.pars = ss.make_pars()  # Start with default pars
         self.pars.update_pars(sc.mergedicts(pars, kwargs))  # Update the parameters
->>>>>>> f8d134a7
 
         # Initialize other quantities
         self.interventions = ss.Interventions()
