'''
Networks that connect people within a population
'''

# %% Imports
import numpy as np
import sciris as sc
import stisim as ss
import scipy.optimize as spo
import scipy.stats as sps
import scipy.spatial as spsp
import pandas as pd
from scipy.stats._distn_infrastructure import rv_frozen
import scipy.stats as sps


# Specify all externally visible functions this file defines
__all__ = ['Networks', 'Network', 'NetworkConnector', 'SexualNetwork', 'mf', 'msm', 'mf_msm', 'hpv_network', 'maternal', 'embedding']


class Network(ss.Module):
    """
    A class holding a single network of contact edges (connections) between people
    as well as methods for updating these.

    The input is typically arrays including: person 1 of the connection, person 2 of
    the connection, the weight of the connection, the duration and start/end times of
    the connection.

    Args:
        p1 (array): an array of length N, the number of connections in the network, with the indices of people
                   on one side of the connection.
        p2 (array): an array of length N, the number of connections in the network, with the indices of people
                    on the other side of the connection.
        beta (array): an array representing relative transmissibility of each connection for this network - TODO, do we need this?
        label (str): the name of the network (optional)
        kwargs (dict): other keys copied directly into the network

    Note that all arguments (except for label) must be arrays of the same length,
    although not all have to be supplied at the time of creation (they must all
    be the same at the time of initialization, though, or else validation will fail).

    **Examples**::

        # Generate an average of 10 contacts for 1000 people
        n_contacts_pp = 10
        n_people = 1000
        n = n_contacts_pp * n_people
        p1 = np.random.randint(n_people, size=n)
        p2 = np.random.randint(n_people, size=n)
        beta = np.ones(n)
        network = ss.Network(p1=p1, p2=p2, beta=beta, label='rand')
        network = ss.Network(dict(p1=p1, p2=p2, beta=beta), label='rand') # Alternate method

        # Convert one network to another with extra columns
        index = np.arange(n)
        self_conn = p1 == p2
        network2 = ss.Network(**network, index=index, self_conn=self_conn, label=network.label)
    """

    def __init__(self, pars=None, key_dict=None, vertical=False, *args, **kwargs):

        # Initialize as a module
        super().__init__(pars, *args, **kwargs)

        # Each relationship is characterized by these default set of keys, plus any user- or network-supplied ones
        default_keys = {
            'p1': ss.int_,
            'p2': ss.int_,
            'beta': ss.float_,
        }
        self.meta = ss.omerge(default_keys, key_dict)
        self.vertical = vertical  # Whether transmission is bidirectional

        # Initialize the keys of the network
        self.contacts = sc.objdict()
        for key, dtype in self.meta.items():
            self.contacts[key] = np.empty((0,), dtype=dtype)

        # Set data, if provided
        for key, value in kwargs.items():
            self.contacts[key] = np.array(value, dtype=self.meta.get(key))
            self.initialized = True

        # Define states using placeholder values
        self.participant = ss.State('participant', bool, fill_value=False)
        self.debut = ss.State('debut', float, fill_value=0)
        return


    def initialize(self, sim):
        super().initialize(sim)
        return

    def __len__(self):
        try:
            return len(self.contacts.p1)
        except:  # pragma: no cover
            return 0

    def __repr__(self, **kwargs):
        """ Convert to a dataframe for printing """
        namestr = self.name
        labelstr = f'"{self.label}"' if self.label else '<no label>'
        keys_str = ', '.join(self.contacts.keys())
        output = f'{namestr}({labelstr}, {keys_str})\n'  # e.g. Network("r", p1, p2, beta)
        output += self.to_df().__repr__()
        return output

    def __contains__(self, item):
        """
        Check if a person is present in a network

        Args:
            item: Person index

        Returns: True if person index appears in any interactions
        """
        return (item in self.contacts.p1) or (item in self.contacts.p2)

    @property
    def members(self):
        """ Return sorted array of all members """
        return np.unique([self.contacts.p1, self.contacts.p2])

    def meta_keys(self):
        """ Return the keys for the network's meta information """
        return self.meta.keys()

    def set_network_states(self, people):
        """
        Many network states depend on properties of people -- e.g. MSM depends on being male,
        age of debut varies by sex and over time, and participation rates vary by age.
        Each time states are dynamically grown, this function should be called to set the network
        states that depend on other states.
        """
        pass

    def validate(self, force=True):
        """
        Check the integrity of the network: right types, right lengths.

        If dtype is incorrect, try to convert automatically; if length is incorrect,
        do not.
        """
        n = len(self.contacts.p1)
        for key, dtype in self.meta.items():
            if dtype:
                actual = self.contacts[key].dtype
                expected = dtype
                if actual != expected:
                    self.contacts[key] = np.array(self.contacts[key], dtype=expected)  # Try to convert to correct type
            actual_n = len(self.contacts[key])
            if n != actual_n:
                errormsg = f'Expecting length {n} for network key "{key}"; got {actual_n}'  # Report length mismatches
                raise TypeError(errormsg)
        return

    def get_inds(self, inds, remove=False):
        """
        Get the specified indices from the edgelist and return them as a dict.
        Args:
            inds (int, array, slice): the indices to find
            remove (bool): whether to remove the indices
        """
        output = {}
        for key in self.meta_keys():
            output[key] = self.contacts[key][inds]  # Copy to the output object
            if remove:
                self.contacts[key] = np.delete(self.contacts[key], inds)  # Remove from the original
        return output

    def pop_inds(self, inds):
        """
        "Pop" the specified indices from the edgelist and return them as a dict.
        Returns arguments in the right format to be used with network.append().

        Args:
            inds (int, array, slice): the indices to be removed
        """
        popped_inds = self.get_inds(inds, remove=True)
        return popped_inds

    def append(self, contacts):
        """
        Append contacts to the current network.

        Args:
            contacts (dict): a dictionary of arrays with keys p1,p2,beta, as returned from network.pop_inds()
        """
        for key in self.meta_keys():
            new_arr = contacts[key]
            n_curr = len(self.contacts[key])  # Current number of contacts
            n_new = len(new_arr)  # New contacts to add
            n_total = n_curr + n_new  # New size
            self.contacts[key] = np.resize(self.contacts[key], n_total)  # Resize to make room, preserving dtype
            self.contacts[key][n_curr:] = new_arr  # Copy contacts into the network
        return

    def to_dict(self):
        """ Convert to dictionary """
        d = {k: self.contacts[k] for k in self.meta_keys()}
        return d

    def to_df(self):
        """ Convert to dataframe """
        df = sc.dataframe.from_dict(self.to_dict())
        return df

    def from_df(self, df, keys=None):
        """ Convert from a dataframe """
        if keys is None:
            keys = self.meta_keys()
        for key in keys:
            self.contacts[key] = df[key].to_numpy()
        return self

    def find_contacts(self, inds, as_array=True):
        """
        Find all contacts of the specified people

        For some purposes (e.g. contact tracing) it's necessary to find all the contacts
        associated with a subset of the people in this network. Since contacts are bidirectional
        it's necessary to check both p1 and p2 for the target indices. The return type is a Set
        so that there is no duplication of indices (otherwise if the Network has explicit
        symmetric interactions, they could appear multiple times). This is also for performance so
        that the calling code doesn't need to perform its own unique() operation. Note that
        this cannot be used for cases where multiple connections count differently than a single
        infection, e.g. exposure risk.

        Args:
            inds (array): indices of people whose contacts to return
            as_array (bool): if true, return as sorted array (otherwise, return as unsorted set)

        Returns:
            contact_inds (array): a set of indices for pairing partners

        Example: If there were a network with
        - p1 = [1,2,3,4]
        - p2 = [2,3,1,4]
        Then find_contacts([1,3]) would return {1,2,3}
        """

        # Check types
        if not isinstance(inds, np.ndarray):
            inds = sc.promotetoarray(inds)
        if inds.dtype != np.int64:  # pragma: no cover # This is int64 since indices often come from utils.true(), which returns int64
            inds = np.array(inds, dtype=np.int64)

        # Find the contacts
        contact_inds = ss.find_contacts(self.contacts.p1, self.contacts.p2, inds)
        if as_array:
            contact_inds = np.fromiter(contact_inds, dtype=ss.int_)
            contact_inds.sort()

        return contact_inds

    def add_pairs(self):
        """ Define how pairs of people are formed """
        pass

    def update(self, people):
        """ Define how pairs/connections evolve (in time) """
        pass

    def remove_uids(self, uids):
        """
        Remove interactions involving specified UIDs
        This method is typically called via `People.remove()` and
        is specifically used when removing agents from the simulation.
        """
        keep = ~(np.isin(self.contacts.p1, uids) | np.isin(self.contacts.p2, uids))
        for k in self.meta_keys():
            self.contacts[k] = self.contacts[k][keep]


class DynamicNetwork(Network):
    def __init__(self, pars=None, key_dict=None):
        key_dict = ss.omerge({'dur': ss.float_}, key_dict)
        super().__init__(pars, key_dict=key_dict)

    def end_pairs(self, people):
        dt = people.dt
        self.contacts.dur = self.contacts.dur - dt

        # Non-alive agents are removed
        active = (self.contacts.dur > 0) & people.alive[self.contacts.p1] & people.alive[self.contacts.p2]

        self.contacts.p1 = self.contacts.p1[active]
        self.contacts.p2 = self.contacts.p2[active]
        self.contacts.beta = self.contacts.beta[active]
        self.contacts.dur = self.contacts.dur[active]


class Networks(ss.ndict):
    def __init__(self, *args, type=Network, connectors=None, **kwargs):
        self.setattribute('_connectors', ss.ndict(connectors))
        super().__init__(*args, type=type, **kwargs)
        return

    def initialize(self, sim):
        for nw in self.values():
            nw.initialize(sim)
        for cn in self._connectors.values():
            cn.initialize(sim)
        return

    def update(self, people):
        for nw in self.values():
            nw.update(people)
        for cn in self._connectors.values():
            cn.update(people)
        return


class SexualNetwork(Network):
    """ Base class for all sexual networks """
    def __init__(self, pars=None):
        super().__init__(pars)

    def active(self, people):
        # Exclude people who are not alive
        return self.participant & (people.age > self.debut) & people.alive

    def available(self, people, sex):
        # Currently assumes unpartnered people are available
        # Could modify this to account for concurrency
        # This property could also be overwritten by a NetworkConnector
        # which could incorporate information about membership in other
        # contact networks
        return np.setdiff1d(ss.true(people[sex] & self.active(people)), self.members) # ss.true instead of people.uid[]?


class mf(SexualNetwork, DynamicNetwork):
    """
    This network is built by **randomly pairing** males and female with variable
    relationship durations.
    """

    def __init__(self, pars=None, key_dict=None):
        desired_mean = 15
        desired_std = 15
        mu = np.log(desired_mean**2 / np.sqrt(desired_mean**2 + desired_std**2))
        sigma = np.sqrt(np.log(1 + desired_std**2 / desired_mean**2))
        pars = ss.omerge({
            'duration_dist': sps.lognorm(s=sigma, scale=np.exp(mu)), # Can vary by age, year, and individual pair. Set scale=exp(mu) and s=sigma where mu,sigma are of the underlying normal distribution.
            'participation_dist': sps.bernoulli(p=0.9),  # Probability of participating in this network - can vary by individual properties (age, sex, ...) using callable parameter values
            'debut_dist': sps.norm(loc=16, scale=2),  # Age of debut can vary by using callable parameter values
            'rel_part_rates': 1.0,
        }, pars)

        DynamicNetwork.__init__(self, key_dict)
        SexualNetwork.__init__(self, pars)
        return

    def initialize(self, sim):
        super().initialize(sim)
        
        self.set_network_states(sim.people)
        self.add_pairs(sim.people, ti=0)
        return

    def set_network_states(self, people, upper_age=None):
        """ Set network states including age of entry into network and participation rates """
        self.set_debut(people, upper_age) # Debut before participation!
        self.set_participation(people, upper_age)
        return

    def set_participation(self, people, upper_age=None):
        if upper_age is None:
            uids = people.uid
        else:
            uids = people.uid[(people.age < upper_age)]

<<<<<<< HEAD
        for sk, rng in zip(['f', 'm'], (self.rng_participation_f, self.rng_participation_m)):
            uids = ss.true(people[sk][eligible_uids])
            df = self.pars.part_rates.loc[self.pars.part_rates.sex == sk]
            pr = np.interp(year, df['year'], df['part_rates']) * self.pars.rel_part_rates
            self.participant[uids] = rng.sample(ss.bernoulli(pr), uids)
=======
        # Set people who will participate in the network at some point
        self.participant[uids] = self.pars.participation_dist.rvs(uids)
>>>>>>> 38e531d4
        return

    def set_debut(self, people, upper_age=None):
        # Set debut age
<<<<<<< HEAD
        if upper_age is None: uids = people.uid
        else: uids = people.uid[(people.age < upper_age)]

        for sk in ['f', 'm']:
            uids = ss.true(people[sk][uids])
            df = self.pars.debut.loc[self.pars.debut.sex == sk]
            all_years = self.pars.debut.year.values
            year_ind = sc.findnearest(all_years, people.year)
            nearest_year = all_years[year_ind]

            mean = np.interp(people.year, df['year'], df['debut'])
            std = np.interp(people.year, df['year'], df['std'])
            dist = df.loc[df.year == nearest_year].dist.iloc[0]
            debut_vals = self.rng_debut.sample(ss.Distribution.create(dist, mean, std),uids) * self.pars.rel_debut
            self.rng_debut.reset() # Reset the RNG, it's OK to resample because we'll be drawing from different UIDs at the next iteration
            self.debut[uids] = debut_vals
=======
        if upper_age is None:
            uids = people.uid
        else:
            uids = people.uid[(people.age < upper_age)]

        self.debut[uids] = self.pars.debut_dist.rvs(uids)
        uids_to_update = uids[np.isnan(people.debut[uids])]
        people.debut[uids_to_update] = self.debut[uids_to_update]
>>>>>>> 38e531d4
        return

    def add_pairs(self, people, ti=None):
        available_m = self.available(people, 'male')
        available_f = self.available(people, 'female')

        # random.choice is not common-random-number safe, and therefore we do
        # not try to Stream-ify the following draws at this time.
        if len(available_m) <= len(available_f):
            p1 = available_m
            p2 = np.random.choice(a=available_f, size=len(p1), replace=False)
        else:
            p2 = available_f
            p1 = np.random.choice(a=available_m, size=len(p2), replace=False)

        beta = np.ones_like(p1)

        # Figure out durations
        # print('DJK TODO')
        if ss.options.multirng and (len(p1) == len(np.unique(p1))):
            # No duplicates and user has enabled multirng, so use slotting based on p1
            dur_vals = self.pars.duration_dist.rvs(p1)
        else:
            dur_vals = self.pars.duration_dist.rvs(len(p1)) # Just use len(p1) to say how many draws are needed

        self.contacts.p1 = np.concatenate([self.contacts.p1, p1])
        self.contacts.p2 = np.concatenate([self.contacts.p2, p2])
        self.contacts.beta = np.concatenate([self.contacts.beta, beta])
        self.contacts.dur = np.concatenate([self.contacts.dur, dur_vals])
        return len(p1)

    def update(self, people, dt=None):
        self.end_pairs(people)
        self.set_network_states(people, upper_age=people.dt)
        self.add_pairs(people)
        return


class msm(SexualNetwork, DynamicNetwork):
    """
    A network that randomly pairs males
    """

    def __init__(self, pars=None):
        default_pars = {
            'part_rates': 0.1,  # Participation rates - can vary by sex and year
            'rel_part_rates': 1.0,
        }

        desired_mean = 5
        desired_std = 3
        mu = np.log(desired_mean**2 / np.sqrt(desired_mean**2 + desired_std**2))
        sigma = np.sqrt(np.log(1 + desired_std**2 / desired_mean**2))
        default_pars['duration_dist'] = sps.lognorm(s=sigma, scale=np.exp(mu)) # Can vary by age, year, and individual pair. Set scale=exp(mu) and s=sigma where mu,sigma are of the underlying normal distribution.

        desired_mean = 18
        desired_std = 2
        mu = np.log(desired_mean**2 / np.sqrt(desired_mean**2 + desired_std**2))
        sigma = np.sqrt(np.log(1 + desired_std**2 / desired_mean**2))
        default_pars['debut_dist'] = sps.lognorm(s=sigma, scale=np.exp(mu))

        pars = ss.omerge(default_pars, pars)
        DynamicNetwork.__init__(self)
        SexualNetwork.__init__(self, pars)

        return

    def initialize(self, sim):
        # Add more here in line with MF network, e.g. age of debut
        # Or if too much replication then perhaps both these networks
        # should be subclasss of a specific network type (ask LY/DK)
        super().initialize(sim)
        self.set_network_states(sim.people)
        self.add_pairs(sim.people, ti=0)
        return

    def set_network_states(self, people, upper_age=None):
        """ Set network states including age of entry into network and participation rates """
        if upper_age is None: uids = people.uid[people.male]
        else: uids = people.uid[people.male & (people.age < upper_age)]

        # Participation
        self.participant[people.female] = False
        pr = self.pars.part_rates
        dist = sps.bernoulli.rvs(p=pr, size=len(uids))
        self.participant[uids] = dist

        # Debut
        self.debut[uids] = self.pars.debut_dist.rvs(len(uids)) # Just pass len(uids) as this network is not crn safe anyway
        uids_to_update = uids[np.isnan(people.debut[uids])]
        people.debut[uids_to_update] = self.debut[uids_to_update]
        return

    def add_pairs(self, people, ti=None):
        # Pair all unpartnered MSM
        available_m = self.available(people, 'm')
        n_pairs = int(len(available_m)/2)
        p1 = available_m[:n_pairs]
        p2 = available_m[n_pairs:n_pairs*2]

        # Figure out durations
        # print('DJK TODO')
        if ss.options.multirng and (len(p1) == len(np.unique(p1))):
            # No duplicates and user has enabled multirng, so use slotting based on p1
            dur = self.pars['duration_dist'].rvs(p1)
        else:
            dur = self.pars['duration_dist'].rvs(len(p1)) # Just use len(p1) to say how many draws are needed

        self.contacts.p1 = np.concatenate([self.contacts.p1, p1])
        self.contacts.p2 = np.concatenate([self.contacts.p2, p2])
        self.contacts.beta = np.concatenate([self.contacts.beta, np.ones_like(p1)])
        self.contacts.dur = np.concatenate([self.contacts.dur, dur])
        return len(p1)

    def update(self, people, dt=None):
        self.end_pairs(people)
        self.set_network_states(people, upper_age=people.dt)
        self.add_pairs(people)
        return


class embedding(mf):
    """
    Heterosexual age-assortative network based on a one-dimensional embedding. Could be made more generic.
    """

    def __init__(self, pars=None, **kwargs):
        """
        Create a sexual network from a 1D embedding based on age

        male_shift is the average age that males are older than females in partnerships
        std is the standard deviation of noise added to the age of each individual when seeking a pair. Larger values will created more diversity in age gaps.
        
        """
        pars = ss.omerge({
            'embedding_func': sps.norm(loc=self.embedding_loc, scale=2),
        }, pars)
        super().__init__(pars, **kwargs)
        return

    @staticmethod
    def embedding_loc(self, sim, uids):
        loc = sim.people.age[uids].values
        loc[sim.people.female[uids]] += 5 # Shift females so they will be paired with older men
        return loc

    def add_pairs(self, people, ti=None):
        available_m = self.available(people, 'male')
        available_f = self.available(people, 'female')

        if not len(available_m) or not len(available_f):
            if ss.options.verbose > 1:
                print('No pairs to add')
            return 0

        available = np.concatenate((available_m, available_f))
        loc = self.pars['embedding_func'].rvs(available)
        loc_f = loc[people.female[available]]
        loc_m = loc[~people.female[available]]

        dist_mat = spsp.distance_matrix(loc_m[:, np.newaxis], loc_f[:, np.newaxis])

        ind_m, ind_f = spo.linear_sum_assignment(dist_mat)
        # loc_f[ind_f[0]] is close to loc_m[ind_m[0]]

        n_pairs = len(ind_f)

        beta = np.ones(n_pairs)

        # Figure out durations
        p1 = available_m[ind_m]
        dur_vals = self.pars['duration_dist'].rvs(p1)

        self.contacts.p1 = np.concatenate([self.contacts.p1, p1])
        self.contacts.p2 = np.concatenate([self.contacts.p2, available_f[ind_f]])
        self.contacts.beta = np.concatenate([self.contacts.beta, beta])
        self.contacts.dur = np.concatenate([self.contacts.dur, dur_vals])
        return len(beta)


class NetworkConnector(ss.Module):
    """
    Template for a connector between networks.
    """
    def __init__(self, *args, networks=None, pars=None, **kwargs):
        super().__init__(pars, requires=networks, *args, **kwargs)
        return

    def set_participation(self, people, upper_age=None):
        pass

    def update(self, people):
        pass


class mf_msm(NetworkConnector):
    """ Combines the MF and MSM networks """
    def __init__(self, pars=None):
        networks = [ss.mf, ss.msm]
        pars = ss.omerge({
            'prop_bi': 0.5,  # Could vary over time -- but not by age or sex or individual
        }, pars)
        super().__init__(networks=networks, pars=pars)

        self.bi_dist = sps.bernoulli(p=self.pars.prop_bi)
        return

    def initialize(self, sim):
        super().initialize(sim)
        self.set_participation(sim.people)
        return

    def set_participation(self, people, upper_age=None):
        if upper_age is None:
            uids = people.uid
        else:
            uids = people.uid[(people.age < upper_age)]
        uids = ss.true(people.male[uids])

        # Get networks and overwrite default participation
        mf = people.networks['mf']
        msm = people.networks['msm']
        mf.participant[uids] = False
        msm.participant[uids] = False

        # Male participation rate uses info about cross-network participation.
        # First, we determine who's participating in the MSM network
        pr = msm.pars.part_rates
        dist = sps.bernoulli.rvs(p=pr, size=len(uids))
        msm.participant[uids] = dist

        # Now we take the MSM participants and determine which are also in the MF network
        msm_uids = ss.true(msm.participant[uids])  # Males in the MSM network
        bi_uids = self.bi_dist.filter(msm_uids)  # Males in both MSM and MF networks
        mf_excl_set = np.setdiff1d(uids, msm_uids)  # Set of males who aren't in the MSM network

        # What remaining share to we need?
        mf_df = mf.pars.part_rates.loc[mf.pars.part_rates.sex == 'm']  # Male participation in the MF network
        mf_pr = np.interp(people.year, mf_df['year'], mf_df['part_rates']) * mf.pars.rel_part_rates
        remaining_pr = max(mf_pr*len(uids)-len(bi_uids), 0)/len(mf_excl_set)

        # Don't love the following new syntax:
        mf_excl_uids = mf_excl_set[sps.uniform.rvs(size=len(mf_excl_set)) < remaining_pr]

        mf.participant[bi_uids] = True
        mf.participant[mf_excl_uids] = True
        return

    def update(self, people):
        self.set_participation(people, upper_age=people.dt)
        return


class hpv_network(mf):
    def __init__(self, pars=None):

        key_dict = {
            'acts': ss.float_,
            'start': ss.float_,
        }

        # Define default parameters
        default_pars = dict()
        default_pars['cross_layer']   = 0.05  # Proportion of agents who have concurrent cross-layer relationships
        default_pars['partner_dist']  = sps.poisson(mu=0.01)  # The number of concurrent sexual partners

        # TODO: Wrap so user can provide mean and dispersion directly - see #168
        mu = 80 # Mean
        alpha = 40 # Dispersion
        sigma2 = mu + alpha * mu**2
        n = mu**2 / (sigma2 - mu)
        p = mu / sigma2
        default_pars['act_dist']      = sps.nbinom(n=n, p=p)  # The number of sexual acts per year

        default_pars['age_act_pars']  = dict(peak=30, retirement=100, debut_ratio=0.5,
                                         retirement_ratio=0.1)  # Parameters describing changes in coital frequency over agent lifespans
        default_pars['condoms']       = 0.2  # The proportion of acts in which condoms are used

        low = 0
        loc = 1
        scale = 1
        a = (low - loc) / scale
        default_pars['duration_dist'] = sps.truncnorm(a=a, b=np.inf, loc=loc, scale=scale)  # Duration of partnerships

<<<<<<< HEAD
        # Define random number generators and link to distributions (now that validation is done)
        self.rng_partners  = ss.RNG('partners')#, set_for=self.pars['partners'])
        self.rng_acts      = ss.RNG('acts')#, set_for=self.pars['acts'])
        self.rng_dur_pship = ss.RNG('dur_pship')#, set_for=self.pars['dur_pship'])
=======
        #default_pars['participation'] = None  # Incidence of partnership formation by age
        default_pars['mixing']        = None  # Mixing matrices for storing age differences in partnerships
>>>>>>> 38e531d4

        self.agebins = [0, 5, 10, 15, 20, 25, 30, 35, 40, 45, 50, 55, 60, 65, 70, 75]
        # Share of females of each age newly having casual relationships
        self.f_participation = [0, 0, 0.10, 0.7, 0.8, 0.6, 0.6, 0.4, 0.1, 0.05, 0.001, 0.001, 0.001, 0.001, 0.001, 0.001]
        # Share of males of each age newly having casual relationships
        self.m_participation = [0, 0, 0.05, 0.7, 0.8, 0.6, 0.6, 0.4, 0.4, 0.3, 0.1, 0.05, 0.01, 0.01, 0.001, 0.001]

        default_pars['participation_dist'] = sps.bernoulli(p=self.participation)

        pars = ss.omerge(default_pars, pars)
        super().__init__(pars, key_dict)
 
        self.get_layer_probs()
        self.validate_pars()

        return

    def initialize(self, sim):
        super().initialize(sim)
        return self.add_pairs(sim.people, ti=0)

    def validate_pars(self):
        for par in ['partner_dist', 'act_dist', 'duration_dist', 'participation_dist']:
            if not isinstance(self.pars[par], rv_frozen):
                raise Exception(f'Network parameter {par} must be an instance of a scipy frozen distribution')

    def update_pars(self, pars):
        if pars is not None:
            for k, v in pars.items():
                self.pars[k] = v
        return

    @staticmethod
    def participation(self, sim, uids):
        p = np.ones_like(uids, dtype=ss.float_)
        fem = sim.people.female[uids]
        p[fem] = np.interp(sim.people.age[uids[fem]], self.agebins, self.f_participation)
        p[~fem] = np.interp(sim.people.age[uids[~fem]], self.agebins, self.m_participation)
        return p

    def get_layer_probs(self):

        defaults = {}
        mixing = np.array([
            #       0,  5,  10, 15, 20, 25, 30, 35, 40, 45, 50, 55, 60, 65, 70, 75
            [0, 0, 0, 0, 0, 0, 0, 0, 0, 0, 0, 0, 0, 0, 0, 0, 0],
            [5, 0, 0, 0, 0, 0, 0, 0, 0, 0, 0, 0, 0, 0, 0, 0, 0],
            [10, 0, 0, .1, 0, 0, 0, 0, 0, 0, 0, 0, 0, 0, 0, 0, 0],
            [15, 0, 0, .1, .1, 0, 0, 0, 0, 0, 0, 0, 0, 0, 0, 0, 0],
            [20, 0, 0, .1, .1, .1, .1, 0, 0, 0, 0, 0, 0, 0, 0, 0, 0],
            [25, 0, 0, .5, .1, .5, .1, .1, 0, 0, 0, 0, 0, 0, 0, 0, 0],
            [30, 0, 0, 1, .5, .5, .5, .5, .1, 0, 0, 0, 0, 0, 0, 0, 0],
            [35, 0, 0, .5, 1, 1, .5, 1, 1, .5, 0, 0, 0, 0, 0, 0, 0],
            [40, 0, 0, 0, .5, 1, 1, 1, 1, 1, .5, 0, 0, 0, 0, 0, 0],
            [45, 0, 0, 0, 0, .1, 1, 1, 2, 1, 1, .5, 0, 0, 0, 0, 0],
            [50, 0, 0, 0, 0, 0, .1, 1, 1, 1, 1, 2, .5, 0, 0, 0, 0],
            [55, 0, 0, 0, 0, 0, 0, .1, 1, 1, 1, 1, 2, .5, 0, 0, 0],
            [60, 0, 0, 0, 0, 0, 0, 0, .1, .5, 1, 1, 1, 2, .5, 0, 0],
            [65, 0, 0, 0, 0, 0, 0, 0, 0, 0, 0, 1, 1, 1, 2, .5, 0],
            [70, 0, 0, 0, 0, 0, 0, 0, 0, 0, 0, 0, 1, 1, 1, 1, .5],
            [75, 0, 0, 0, 0, 0, 0, 0, 0, 0, 0, 0, 0, 1, 1, 1, 1],
        ])

        defaults['mixing'] = mixing

        for pkey, pval in defaults.items():
            if self.pars[pkey] is None:
                self.pars[pkey] = pval

        return

    def set_participation(self, people, upper_age=None):
        if upper_age is None:
            uids = people.uid
        else:
            uids = people.uid[(people.age < upper_age)]

        # Compute number of partners
        f_partnered_inds, f_partnered_counts = np.unique(self.contacts.p1, return_counts=True)
        m_partnered_inds, m_partnered_counts = np.unique(self.contacts.p2, return_counts=True)
        current_partners = np.zeros((len(people)))
        current_partners[f_partnered_inds] = f_partnered_counts
        current_partners[m_partnered_inds] = m_partnered_counts
        partners = self.pars.partner_dist.rvs(len(people)) + 1
        underpartnered = current_partners < partners  # Indices of underpartnered people

        # Set people who will participate in the network at some point
        can_participate = ss.true(people.active * underpartnered)
        self.participant[uids] = self.pars.participation_dist.rvs(can_participate)
        return

    def add_pairs(self, people, ti=0):
        participating = ss.true(self.participant) # Will be the same people each time, with participation decided once per person
        f = participating[people.female[participating]]
        m = participating[~people.female[participating]]

        # Create preference matrix between eligible females and males that combines age and geo mixing
        age_bins_f = np.digitize(people.age[f],
                                 bins=self.agebins) - 1  # Age bins of females that are entering new relationships
        age_bins_m = np.digitize(people.age[m], bins=self.agebins) - 1  # Age bins of active and participating males
        age_f, age_m = np.meshgrid(age_bins_f, age_bins_m)
        pair_probs = self.pars['mixing'][age_m, age_f + 1]

        f_to_remove = pair_probs.max(axis=0) == 0  # list of female inds to remove if no male partners are found for her
        #f = [i for i, flag in zip(f, f_to_remove) if ~flag]  # remove the inds who don't get paired on this timestep
        f = f[~f_to_remove]
        selected_males = []
        if len(f):
            pair_probs = pair_probs[:, np.invert(f_to_remove)]
            choices = []
            fems = np.arange(len(f))
            f_paired_bools = np.full(len(fems), True, dtype=bool)
            np.random.shuffle(fems) # TODO: Stream-ify?
            for fem in fems:
                m_col = pair_probs[:, fem]
                if m_col.sum() > 0:
                    m_col_norm = m_col / m_col.sum()
                    choice = np.random.choice(len(m_col_norm), p=m_col_norm) # TODO: Stream-ify?
                    choices.append(choice)
                    pair_probs[choice, :] = 0  # Once male partner is assigned, remove from eligible pool
                else:
                    f_paired_bools[fem] = False
            selected_males = m[np.array(choices).flatten()]
            f = f[f_paired_bools]

        p1 = f
        p2 = selected_males
        n_partnerships = len(p1)
        dur = self.pars.duration_dist.rvs(n_partnerships)
        acts = self.pars.act_dist.rvs(n_partnerships)
        age_p1 = people.age[p1]
        age_p2 = people.age[p2]

        age_debut_p1 = people.debut[p1]
        age_debut_p2 = people.debut[p2]

        # For each couple, get the average age they are now and the average age of debut
        avg_age = np.array([age_p1, age_p2]).mean(axis=0)
        avg_debut = np.array([age_debut_p1, age_debut_p2]).mean(axis=0)

        # Shorten parameter names
        dr = self.pars['age_act_pars']['debut_ratio']
        peak = self.pars['age_act_pars']['peak']
        rr = self.pars['age_act_pars']['retirement_ratio']
        retire = self.pars['age_act_pars']['retirement']

        # Get indices of people at different stages
        below_peak_inds = avg_age <= self.pars['age_act_pars']['peak']
        above_peak_inds = (avg_age > self.pars['age_act_pars']['peak']) & (
                avg_age < self.pars['age_act_pars']['retirement'])
        retired_inds = avg_age > self.pars['age_act_pars']['retirement']

        # Set values by linearly scaling the number of acts for each partnership according to
        # the age of the couple at the commencement of the relationship
        below_peak_vals = acts[below_peak_inds] * (dr + (1 - dr) / (peak - avg_debut[below_peak_inds]) * (
                avg_age[below_peak_inds] - avg_debut[below_peak_inds]))
        above_peak_vals = acts[above_peak_inds] * (
                rr + (1 - rr) / (peak - retire) * (avg_age[above_peak_inds] - retire))
        retired_vals = 0

        # Set values and return
        scaled_acts = np.full(len(acts), np.nan, dtype=ss.float_)
        scaled_acts[below_peak_inds] = below_peak_vals
        scaled_acts[above_peak_inds] = above_peak_vals
        scaled_acts[retired_inds] = retired_vals
        start = np.array([ti] * n_partnerships, dtype=ss.float_)
        beta = np.ones(n_partnerships)

        new_contacts = dict(
            p1=p1,
            p2=p2,
            dur=dur,
            acts=scaled_acts,
            start=start,
            beta=beta
        )
        self.append(new_contacts)
        return len(new_contacts)

    def update(self, people, ti=None, dt=None):
        if ti is None: ti = people.ti
        if dt is None: dt = people.dt
        # First remove any relationships due to end
        self.contacts.dur = self.contacts.dur - dt
        active = self.contacts.dur > 0
        for key in self.meta.keys():
            self.contacts[key] = self.contacts[key][active]

        # Then add new relationships
        self.add_pairs(people, ti=ti)
        return


class maternal(Network):
    def __init__(self, key_dict=None, vertical=True, **kwargs):
        """
        Initialized empty and filled with pregnancies throughout the simulation
        """
        key_dict = sc.mergedicts({'dur': ss.float_}, key_dict)
        super().__init__(key_dict=key_dict, vertical=vertical, **kwargs)
        return

    def update(self, people, dt=None):
        if dt is None: dt = people.dt
        # Set beta to 0 for women who complete post-partum period
        # Keep connections for now, might want to consider removing
        self.contacts.dur = self.contacts.dur - dt
        inactive = self.contacts.dur <= 0
        self.contacts.beta[inactive] = 0
        return

    def initialize(self, sim):
        """ No pairs added upon initialization """
        pass

    def add_pairs(self, mother_inds, unborn_inds, dur):
        """
        Add connections between pregnant women and their as-yet-unborn babies
        """
        beta = np.ones_like(mother_inds)
        self.contacts.p1 = np.concatenate([self.contacts.p1, mother_inds])
        self.contacts.p2 = np.concatenate([self.contacts.p2, unborn_inds])
        self.contacts.beta = np.concatenate([self.contacts.beta, beta])
        self.contacts.dur = np.concatenate([self.contacts.dur, dur])
        return len(mother_inds)<|MERGE_RESOLUTION|>--- conflicted
+++ resolved
@@ -372,38 +372,12 @@
         else:
             uids = people.uid[(people.age < upper_age)]
 
-<<<<<<< HEAD
-        for sk, rng in zip(['f', 'm'], (self.rng_participation_f, self.rng_participation_m)):
-            uids = ss.true(people[sk][eligible_uids])
-            df = self.pars.part_rates.loc[self.pars.part_rates.sex == sk]
-            pr = np.interp(year, df['year'], df['part_rates']) * self.pars.rel_part_rates
-            self.participant[uids] = rng.sample(ss.bernoulli(pr), uids)
-=======
         # Set people who will participate in the network at some point
         self.participant[uids] = self.pars.participation_dist.rvs(uids)
->>>>>>> 38e531d4
         return
 
     def set_debut(self, people, upper_age=None):
         # Set debut age
-<<<<<<< HEAD
-        if upper_age is None: uids = people.uid
-        else: uids = people.uid[(people.age < upper_age)]
-
-        for sk in ['f', 'm']:
-            uids = ss.true(people[sk][uids])
-            df = self.pars.debut.loc[self.pars.debut.sex == sk]
-            all_years = self.pars.debut.year.values
-            year_ind = sc.findnearest(all_years, people.year)
-            nearest_year = all_years[year_ind]
-
-            mean = np.interp(people.year, df['year'], df['debut'])
-            std = np.interp(people.year, df['year'], df['std'])
-            dist = df.loc[df.year == nearest_year].dist.iloc[0]
-            debut_vals = self.rng_debut.sample(ss.Distribution.create(dist, mean, std),uids) * self.pars.rel_debut
-            self.rng_debut.reset() # Reset the RNG, it's OK to resample because we'll be drawing from different UIDs at the next iteration
-            self.debut[uids] = debut_vals
-=======
         if upper_age is None:
             uids = people.uid
         else:
@@ -412,7 +386,6 @@
         self.debut[uids] = self.pars.debut_dist.rvs(uids)
         uids_to_update = uids[np.isnan(people.debut[uids])]
         people.debut[uids_to_update] = self.debut[uids_to_update]
->>>>>>> 38e531d4
         return
 
     def add_pairs(self, people, ti=None):
@@ -697,15 +670,8 @@
         a = (low - loc) / scale
         default_pars['duration_dist'] = sps.truncnorm(a=a, b=np.inf, loc=loc, scale=scale)  # Duration of partnerships
 
-<<<<<<< HEAD
-        # Define random number generators and link to distributions (now that validation is done)
-        self.rng_partners  = ss.RNG('partners')#, set_for=self.pars['partners'])
-        self.rng_acts      = ss.RNG('acts')#, set_for=self.pars['acts'])
-        self.rng_dur_pship = ss.RNG('dur_pship')#, set_for=self.pars['dur_pship'])
-=======
         #default_pars['participation'] = None  # Incidence of partnership formation by age
         default_pars['mixing']        = None  # Mixing matrices for storing age differences in partnerships
->>>>>>> 38e531d4
 
         self.agebins = [0, 5, 10, 15, 20, 25, 30, 35, 40, 45, 50, 55, 60, 65, 70, 75]
         # Share of females of each age newly having casual relationships
