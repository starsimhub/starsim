import hashlib
import numpy as np
import stisim as ss

__all__ = ['RNGContainer', 'MultiRNG', 'SingleRNG', 'RNG']


class RNGContainer:
    """
    Class for managing a collection MultiRNG random number generators
    """

    def __init__(self):
        self._rngs = ss.ndict()
        self.used_seed_offsets = set()
        self.initialized = False
        return

    def initialize(self, base_seed):
        self.base_seed = base_seed
        self.initialized = True
        return
    
    def add(self, rng, check_repeats=True):
        """
        Add a random number generator
        
        Can request an offset, will check for overlap
        Otherwise, return value will be used as the seed offset for this rng
        """
        if not self.initialized:
            raise NotInitializedException()

        if rng.name in self._rngs:
            raise RepeatNameException(rng.name)

        if check_repeats:
            if rng.seed_offset in self.used_seed_offsets:
                raise SeedRepeatException(rng.name, rng.seed_offset)
            self.used_seed_offsets.add(rng.seed_offset)

        self._rngs.append(rng)

        return self.base_seed + rng.seed_offset # Add in the base seed

    def step(self, ti):
        for rng in self._rngs.dict_values():
            rng.step(ti)
        return

    def reset(self):
        for rng in self._rngs.dict_values():
            rng.reset()
        return


class NotInitializedException(Exception):
    "Raised when a random number generator or a RNGContainer object is called when not initialized."
    def __init__(self, obj_name=None):
        if obj_name is None: 
            msg = f'An object is being used without proper initialization.'
        else:
            msg = f'The object named {obj_name} is being used prior to initialization.'
        super().__init__(msg)
        return


class SeedRepeatException(Exception):
    "Raised when two random number generators have the same seed."
    def __init__(self, rng_name, seed_offset):
        msg = f'Requested seed offset {seed_offset} for the random number generator named {rng_name} has already been used.'
        super().__init__(msg)
        return


class RepeatNameException(Exception):
    "Raised when adding a random number generator to a RNGContainer when the rng name has already been used."
    def __init__(self, rng_name):
        msg = f'A random number generator with name {rng_name} has already been added.'
        super().__init__(msg)
        return


def RNG(*args, **kwargs):
    """
    Class to choose a random number generator class.
    
    Returns:
    Numpy RandomState singleton or a MultiRNG: Instance of a random number generator
    """
    if ss.options.multirng:
        rng = MultiRNG(*args, **kwargs)
    else:
        rng = SingleRNG(*args, **kwargs)
    return rng


class MultiRNG(np.random.Generator):
    """
    Class for tracking one random number generators associated with one decision per timestep.

    The main use case is to sample random numbers from various distributions
    that are specific to each agent (per decision and timestep) so as to enable
    variance reduction between simulations through the use of common random
    numbers. For example, the user might create a random number generator called
    rng and ultimately ask for randomly distributed random numbers for agents
    with UIDs 1 and 4:

    >>> import stisim as ss
    >>> import numpy as np
    >>> rng = ss.MultiRNG('Test') # The hashed name determines the seed offset.
    >>> rng.initialize(container=None, slots=5) # In practice, slots will be sim.people.slots. When scalar (for testing), an np.arange will be used.
    >>> uids = np.array([1,4])
    >>> rng.random(uids)
    array([0.88110549, 0.86915719])

    In theory, what this is doing is drawing 5 random numbers and returning the
    draws at positions 1 and 4.

    In practice, using UIDs as "slots" (the indices into the larger draw) falls
    apart when new agents are born.  The issue is that one simulation might have
    more births than another, so an agent born in one simulation may not
    get the same UID as that same agent in a comparison simulation.
    
    The solution applied here is for each agent to have a property called "slot"
    that is precisely the index used when selecting from an array of random
    numbers.  When new agents are born, the mother uses her UID to sample a
    random integer for the newborn that is used as the "slot".  With this
    approach, newborns will be identical between two different simulations,
    unless an intervention mechanistically drove a change.

    The slot-based approach is not without challenges.
    * Two newborn agents may received the same "slot," and thus will receive the
      same random draws.
    * The chance of overlapping slots can be reduced by
      allowing mothers to choose from a larger number of possible slots (say up
      to one-million). However, as slots are used as indices, the number of
      random variables drawn for each query must number the maximum slot. So if
      one agent has a slot of 1M, then 1M random numbers will be drawn,
      consuming more time than would be necessary if the maximum slot was
      smaller.
    * The maximum slot is now determined by a new configure parameter named
      "slot_scale". A value of 5 will mean that new agents will be assigned
      slots between 1*N and 5*N, where N is sim.pars['n_agents'].
    """
    
    def __init__(self, name, seed_offset=None, **kwargs):
        """
        Create a random number generator

        seed_offset will be automatically assigned (based on hashing the name) if None
        
        name: a name for this random number generator, like "coin_flip"
        """

        self.name = name
        self.kwargs = kwargs

        if seed_offset is None:
            # Obtain the seed offset by hashing the class name. Don't use python's hash because it is randomized.
            self.seed_offset = int(hashlib.sha256(self.name.encode('utf-8')).hexdigest(), 16) % 10**8
        else:
            # Use user-provided seed_offset (unlikely)
            self.seed_offset = seed_offset

        self.seed = None # Will be determined once added to the RNG Container
        self.initialized = False
        self.ready = True
        return

    def initialize(self, container, slots):
        if self.initialized:
            return

        if container is not None:
            self.seed = container.add(self) # base_seed + seed_offset
        else:
            # Enable use of MultiRNG without a container
            self.seed = self.seed_offset

        if isinstance(slots, int):
            # Handle edge case in which the user wants n sequential slots, as used in testing.
            self.slots = np.arange(slots)
        else:
            self.slots = slots # E.g. sim.people.slots (instead of using uid as the slots directly)

        if 'bit_generator' not in self.kwargs:
            self.kwargs['bit_generator'] = np.random.PCG64DXSM(seed=self.seed)
        super().__init__(**self.kwargs)

        self._init_state = self.bit_generator.state # Store the initial state

        self.initialized = True
        self.ready = True
        return

    def reset(self):
        """ Restore initial state """
        self.bit_generator.state = self._init_state
        self.ready = True
        return

    def step(self, ti):
        """ Advance to time ti step by jumping """
        
        # First reset back to the initial state
        self.reset()

        # Now take ti jumps
        # jumped returns a new bit_generator, use directly instead of setting state?
        self.bit_generator.state = self.bit_generator.jumped(jumps=ti).state
        return

<<<<<<< HEAD
    def sample(self, distribution, size=None, **kwargs):
        """
        Sample from a ss.Distribution

        :param size: can be
            - Integer (returns fixed number of samples)
            - Boolean array (returns samples for True values)
            - Array of UIDs (returns samples for each UID using slots)    <---- If sampling per-agent, this is likely the desired option
        :return:
        """

        if not self.ready:
            raise NotResetException(self.name)

        # Work out how many samples to draw. If sampling by UID, this depends on the number of slots
        if np.isscalar(size):
            if size < 0:
                raise Exception('Input "size" cannot be negative')
            elif size == 0:
                return np.array([], dtype=int)
            else:
                n_samples = size
        elif len(size) == 0:
            return np.array([], dtype=int)  # int dtype allows use as index, e.g. bernoulli_filter
        elif size.dtype == bool:
            n_samples = len(size)
        elif size.dtype == int:
            # This could use `max_slot = np.max(self.slots[size])` as a simplification
            # However, the creation of an intermediate FusedArray means it's around 10% slower
            v = size.__array__()
            max_slot = self.slots[v].__array__().max()
            if max_slot == ss.INT_NAN:
                raise Exception('Attempted to sample from an INT_NAN slot')
            n_samples = max_slot + 1
        else:
            raise Exception("Unrecognized input type")

        if isinstance(distribution, ss.choice):
            raise Exception('The "choice" function is not MultiRNG-safe.')

        vals = distribution.sample(n_samples, rng=self, **kwargs)
        self.ready = False

        if np.isscalar(size):
            return vals
        elif size.dtype == bool:
            return vals[size]
        else:
            slots = self.slots[size].__array__()
            return vals[slots]

    def random(self, size=1):
        return self.sample(ss.uniform(), size=size)

    def bernoulli_filter(self, p, uids):
        """
        Bernoulli filtering of UIDs in an RNG-safe way

        :param p: Probability of success. Supported types are
            - A float in the range [0,1]
            - An array the same length as UIDs
            - A distribution instance, where the probability of success is given by the mean of the distribution
        :param uids: Array of UIDs for the agents to filter
        :return: An array of UIDs that 'succeeded'
        """

        vals = self.random(size=uids) # Draw RNG-safe samples

        if isinstance(p, ss.Distribution):
            return uids[vals < p.mean()] # Use the mean of the distribution
        else:
            return uids[vals < p]


class SingleRNG():
=======

class SingleRNG(np.random.Generator):
>>>>>>> 38e531d4
    """
    Dummy class that mirrors MultiRNG but provides the numpy singleton rng instead
    """
    
    def __init__(self, name, seed_offset=None, **kwargs):
        """
        Create a random number generator

        seed_offset will be automatically assigned (based on hashing the name) if None
        
        name: a name for this random number generator, like "coin_flip"
        """

        self.name = name
        self.kwargs = kwargs

        if seed_offset is None:
            # Obtain the seed offset by hashing the class name. Don't use python's hash because it is randomized.
            self.seed_offset = int(hashlib.sha256(self.name.encode('utf-8')).hexdigest(), 16) % 10**8
        else:
            # Use user-provided seed_offset (unlikely)
            self.seed_offset = seed_offset

        self.initialized = False
<<<<<<< HEAD
        self.seed_offset = 0 # For compatibility with MultiRNG
        self.seed = None
        self.ready = False
=======
>>>>>>> 38e531d4
        return

    def initialize(self, container, slots=None):
        if self.initialized:
            return

        if container is not None:
            container.add(self) # base_seed + seed_offset

        if 'bit_generator' not in self.kwargs:
            self.kwargs['bit_generator'] = np.random.mtrand._rand._bit_generator
        super().__init__(**self.kwargs)

        self.initialized = True
        self.reset()
        return

    def reset(self):
        self.ready = True


    def step(self, ti):
<<<<<<< HEAD
        self.reset()


    def sample(self, distribution, size, **kwargs):
        """
        Sample from a ss.Distribution
        """

        if not self.ready:
            raise NotResetException(self.name)
        self.ready = False

        # Check for zero length size
        if isinstance(size, int):
            # size-based
            if not isinstance(size, int):
                raise Exception('Input "size" must be an integer')

            if size < 0:
                raise Exception('Input "size" cannot be negative')

            if size == 0:
                return np.array([], dtype=int)  # int dtype allows use as index, e.g. bernoulli_filter

        else:
            # UID-based (size should be an array)
            uids = size

            if len(uids) == 0:
                return np.array([], dtype=int)  # int dtype allows use as index, e.g. bernoulli_filter

            if uids.dtype == bool:
                size = uids.sum()
            else:
                size = len(uids)

        vals = distribution.sample(size, rng=None)
        self.ready = False
        return vals

    def random(self, size=1):
        return self.sample(ss.uniform(), size=size)

    def bernoulli_filter(self, p, uids):

        vals = ss.uniform().sample(len(uids))

        if isinstance(p, ss.Distribution):
            return uids[vals < p.mean()] # Use the mean of the distribution
        else:
            return uids[vals < p]
=======
        pass
>>>>>>> 38e531d4
<|MERGE_RESOLUTION|>--- conflicted
+++ resolved
@@ -211,86 +211,8 @@
         self.bit_generator.state = self.bit_generator.jumped(jumps=ti).state
         return
 
-<<<<<<< HEAD
-    def sample(self, distribution, size=None, **kwargs):
-        """
-        Sample from a ss.Distribution
-
-        :param size: can be
-            - Integer (returns fixed number of samples)
-            - Boolean array (returns samples for True values)
-            - Array of UIDs (returns samples for each UID using slots)    <---- If sampling per-agent, this is likely the desired option
-        :return:
-        """
-
-        if not self.ready:
-            raise NotResetException(self.name)
-
-        # Work out how many samples to draw. If sampling by UID, this depends on the number of slots
-        if np.isscalar(size):
-            if size < 0:
-                raise Exception('Input "size" cannot be negative')
-            elif size == 0:
-                return np.array([], dtype=int)
-            else:
-                n_samples = size
-        elif len(size) == 0:
-            return np.array([], dtype=int)  # int dtype allows use as index, e.g. bernoulli_filter
-        elif size.dtype == bool:
-            n_samples = len(size)
-        elif size.dtype == int:
-            # This could use `max_slot = np.max(self.slots[size])` as a simplification
-            # However, the creation of an intermediate FusedArray means it's around 10% slower
-            v = size.__array__()
-            max_slot = self.slots[v].__array__().max()
-            if max_slot == ss.INT_NAN:
-                raise Exception('Attempted to sample from an INT_NAN slot')
-            n_samples = max_slot + 1
-        else:
-            raise Exception("Unrecognized input type")
-
-        if isinstance(distribution, ss.choice):
-            raise Exception('The "choice" function is not MultiRNG-safe.')
-
-        vals = distribution.sample(n_samples, rng=self, **kwargs)
-        self.ready = False
-
-        if np.isscalar(size):
-            return vals
-        elif size.dtype == bool:
-            return vals[size]
-        else:
-            slots = self.slots[size].__array__()
-            return vals[slots]
-
-    def random(self, size=1):
-        return self.sample(ss.uniform(), size=size)
-
-    def bernoulli_filter(self, p, uids):
-        """
-        Bernoulli filtering of UIDs in an RNG-safe way
-
-        :param p: Probability of success. Supported types are
-            - A float in the range [0,1]
-            - An array the same length as UIDs
-            - A distribution instance, where the probability of success is given by the mean of the distribution
-        :param uids: Array of UIDs for the agents to filter
-        :return: An array of UIDs that 'succeeded'
-        """
-
-        vals = self.random(size=uids) # Draw RNG-safe samples
-
-        if isinstance(p, ss.Distribution):
-            return uids[vals < p.mean()] # Use the mean of the distribution
-        else:
-            return uids[vals < p]
-
-
-class SingleRNG():
-=======
 
 class SingleRNG(np.random.Generator):
->>>>>>> 38e531d4
     """
     Dummy class that mirrors MultiRNG but provides the numpy singleton rng instead
     """
@@ -315,12 +237,6 @@
             self.seed_offset = seed_offset
 
         self.initialized = False
-<<<<<<< HEAD
-        self.seed_offset = 0 # For compatibility with MultiRNG
-        self.seed = None
-        self.ready = False
-=======
->>>>>>> 38e531d4
         return
 
     def initialize(self, container, slots=None):
@@ -335,66 +251,10 @@
         super().__init__(**self.kwargs)
 
         self.initialized = True
-        self.reset()
         return
 
     def reset(self):
-        self.ready = True
-
+        pass
 
     def step(self, ti):
-<<<<<<< HEAD
-        self.reset()
-
-
-    def sample(self, distribution, size, **kwargs):
-        """
-        Sample from a ss.Distribution
-        """
-
-        if not self.ready:
-            raise NotResetException(self.name)
-        self.ready = False
-
-        # Check for zero length size
-        if isinstance(size, int):
-            # size-based
-            if not isinstance(size, int):
-                raise Exception('Input "size" must be an integer')
-
-            if size < 0:
-                raise Exception('Input "size" cannot be negative')
-
-            if size == 0:
-                return np.array([], dtype=int)  # int dtype allows use as index, e.g. bernoulli_filter
-
-        else:
-            # UID-based (size should be an array)
-            uids = size
-
-            if len(uids) == 0:
-                return np.array([], dtype=int)  # int dtype allows use as index, e.g. bernoulli_filter
-
-            if uids.dtype == bool:
-                size = uids.sum()
-            else:
-                size = len(uids)
-
-        vals = distribution.sample(size, rng=None)
-        self.ready = False
-        return vals
-
-    def random(self, size=1):
-        return self.sample(ss.uniform(), size=size)
-
-    def bernoulli_filter(self, p, uids):
-
-        vals = ss.uniform().sample(len(uids))
-
-        if isinstance(p, ss.Distribution):
-            return uids[vals < p.mean()] # Use the mean of the distribution
-        else:
-            return uids[vals < p]
-=======
-        pass
->>>>>>> 38e531d4
+        pass