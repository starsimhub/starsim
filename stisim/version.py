'''
Version and license information.
'''

__all__ = ['__version__', '__versiondate__', '__license__']

__version__ = '0.1.5'
<<<<<<< HEAD
__versiondate__ = '2024-01-24'
=======
__versiondate__ = '2024-01-23'
>>>>>>> 41721bb4
__license__ = f'STIsim {__version__} ({__versiondate__}) — © 2024 by IDM'<|MERGE_RESOLUTION|>--- conflicted
+++ resolved
@@ -5,9 +5,5 @@
 __all__ = ['__version__', '__versiondate__', '__license__']
 
 __version__ = '0.1.5'
-<<<<<<< HEAD
-__versiondate__ = '2024-01-24'
-=======
 __versiondate__ = '2024-01-23'
->>>>>>> 41721bb4
 __license__ = f'STIsim {__version__} ({__versiondate__}) — © 2024 by IDM'