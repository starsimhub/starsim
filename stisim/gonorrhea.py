"""
Defne gonorrhea
"""

import numpy as np
import stisim as ss


__all__ = ['Gonorrhea']


class Gonorrhea(ss.Disease):

    def __init__(self, pars=None):
        super().__init__(pars)

<<<<<<< HEAD
        self.susceptible    = ss.State('susceptible', bool, True)
        self.infected       = ss.State('infected', bool, False)
        self.ti_infected    = ss.State('ti_infected', float, 0)
        self.ti_recovered   = ss.State('ti_recovered', float, 0)
        self.ti_dead        = ss.State('ti_dead', float, np.nan)  # Death due to gonorrhea

        self.rng_dead       = ss.Stream(f'dead_{self.name}')
        self.rng_dur_inf    = ss.Stream(f'dur_inf_{self.name}')
=======
        # States additional to the default disease states (see base class)
        self.symptomatic = ss.State('symptomatic', float, False)
        self.ti_clearance = ss.State('ti_clearance', int, ss.INT_NAN)
        self.p_symp = ss.State('p_symp', float, 1)
>>>>>>> 51680137

        # Parameters
        self.pars = ss.omerge({
            'dur_inf': 10/365,  # Median for those who spontaneously clear: https://sti.bmj.com/content/96/8/556
            'p_symp': 0.5,  # Share of infections that are symptomatic. Placeholder value
            'p_clear': 0.2,  # Share of infections that spontaneously clear: https://sti.bmj.com/content/96/8/556
            'init_prev': 0.03,
        }, self.pars)

<<<<<<< HEAD
        return

    def update_states(self, sim):
=======
        # Additional states dependent on parameter values, e.g. self.p_symp?
        # These might be useful for connectors to target, e.g. if HIV reduces p_clear

        return

    def init_results(self, sim):
        """
        Initialize results
        """
        super().init_results(sim)
        self.results += ss.Result(self.name, 'n_sympotmatic', sim.npts, dtype=int)
        self.results += ss.Result(self.name, 'new_clearances', sim.npts, dtype=int)
        return

    def update_results(self, sim):
        super(Gonorrhea, self).update_results(sim)
        self.results['n_sympotmatic'][sim.ti] = np.count_nonzero(self.symptomatic)
        self.results['new_clearances'][sim.ti] = np.count_nonzero(self.ti_clearance == sim.ti)
        return

    def update_states_pre(self, sim):
>>>>>>> 51680137
        # What if something in here should depend on another module?
        # I guess we could just check for it e.g., 'if HIV in sim.modules' or
        # 'if 'hiv' in sim.people' or something
        # Natural clearance
        clearances = self.ti_clearance <= sim.ti
        self.susceptible[clearances] = True
        self.infected[clearances] = False
        self.symptomatic[clearances] = False
        self.ti_clearance[clearances] = sim.ti

        return
    
    def update_results(self, sim):
        super(Gonorrhea, self).update_results(sim)
        return

    def make_new_cases(self, sim):
        super(Gonorrhea, self).make_new_cases(sim)
        return

<<<<<<< HEAD
    def set_prognoses(self, sim, to_uids, from_uids=None):
        self.susceptible[to_uids] = False
        self.infected[to_uids] = True
        self.ti_infected[to_uids] = sim.ti

        dur = sim.ti + self.rng_dur_inf.poisson(to_uids, self.pars['dur_inf']/sim.pars.dt)
        dead = self.rng_dead.bernoulli(to_uids, self.pars.p_death)

        self.ti_recovered[to_uids[~dead]] = dur[~dead]
        self.ti_dead[to_uids[dead]] = dur[dead]
        return
=======
    def set_prognoses(self, sim, uids):
        """
        Natural history of gonorrhea for adult infection
        """

        # Set infection status
        self.susceptible[uids] = False
        self.infected[uids] = True
        self.ti_infected[uids] = sim.ti

        # Set infection status
        n_symptomatic = int(self.pars.p_symp * len(uids))
        symptomatic_uids = np.random.choice(uids, n_symptomatic, replace=False)
        self.symptomatic[symptomatic_uids] = True

        # Set natural clearance
        n_clear = int(self.pars.p_clear * len(uids))
        clear_uids = np.random.choice(uids, n_clear, replace=False)
        dur = sim.ti + np.random.poisson(self.pars['dur_inf']/sim.pars.dt, len(clear_uids))
        self.ti_clearance[clear_uids] = dur

        return

    def set_congenital(self, sim, uids):
        pass
>>>>>>> 51680137
<|MERGE_RESOLUTION|>--- conflicted
+++ resolved
@@ -14,21 +14,14 @@
     def __init__(self, pars=None):
         super().__init__(pars)
 
-<<<<<<< HEAD
-        self.susceptible    = ss.State('susceptible', bool, True)
-        self.infected       = ss.State('infected', bool, False)
-        self.ti_infected    = ss.State('ti_infected', float, 0)
-        self.ti_recovered   = ss.State('ti_recovered', float, 0)
-        self.ti_dead        = ss.State('ti_dead', float, np.nan)  # Death due to gonorrhea
-
-        self.rng_dead       = ss.Stream(f'dead_{self.name}')
-        self.rng_dur_inf    = ss.Stream(f'dur_inf_{self.name}')
-=======
         # States additional to the default disease states (see base class)
         self.symptomatic = ss.State('symptomatic', float, False)
         self.ti_clearance = ss.State('ti_clearance', int, ss.INT_NAN)
         self.p_symp = ss.State('p_symp', float, 1)
->>>>>>> 51680137
+
+        self.rng_clear   = ss.Stream(f'clear_{self.name}')
+        self.rng_symp    = ss.Stream(f'symp_{self.name}')
+        self.rng_dur_inf = ss.Stream(f'dur_inf_{self.name}')
 
         # Parameters
         self.pars = ss.omerge({
@@ -38,11 +31,6 @@
             'init_prev': 0.03,
         }, self.pars)
 
-<<<<<<< HEAD
-        return
-
-    def update_states(self, sim):
-=======
         # Additional states dependent on parameter values, e.g. self.p_symp?
         # These might be useful for connectors to target, e.g. if HIV reduces p_clear
 
@@ -64,7 +52,6 @@
         return
 
     def update_states_pre(self, sim):
->>>>>>> 51680137
         # What if something in here should depend on another module?
         # I guess we could just check for it e.g., 'if HIV in sim.modules' or
         # 'if 'hiv' in sim.people' or something
@@ -77,28 +64,11 @@
 
         return
     
-    def update_results(self, sim):
-        super(Gonorrhea, self).update_results(sim)
-        return
-
     def make_new_cases(self, sim):
         super(Gonorrhea, self).make_new_cases(sim)
         return
 
-<<<<<<< HEAD
-    def set_prognoses(self, sim, to_uids, from_uids=None):
-        self.susceptible[to_uids] = False
-        self.infected[to_uids] = True
-        self.ti_infected[to_uids] = sim.ti
-
-        dur = sim.ti + self.rng_dur_inf.poisson(to_uids, self.pars['dur_inf']/sim.pars.dt)
-        dead = self.rng_dead.bernoulli(to_uids, self.pars.p_death)
-
-        self.ti_recovered[to_uids[~dead]] = dur[~dead]
-        self.ti_dead[to_uids[dead]] = dur[dead]
-        return
-=======
-    def set_prognoses(self, sim, uids):
+    def set_prognoses(self, sim, uids. from_uids=None):
         """
         Natural history of gonorrhea for adult infection
         """
@@ -109,18 +79,15 @@
         self.ti_infected[uids] = sim.ti
 
         # Set infection status
-        n_symptomatic = int(self.pars.p_symp * len(uids))
-        symptomatic_uids = np.random.choice(uids, n_symptomatic, replace=False)
+        symptomatic_uids = self.rng_symp.bernoulli(uids, self.pars.p_symp)
         self.symptomatic[symptomatic_uids] = True
 
         # Set natural clearance
-        n_clear = int(self.pars.p_clear * len(uids))
-        clear_uids = np.random.choice(uids, n_clear, replace=False)
-        dur = sim.ti + np.random.poisson(self.pars['dur_inf']/sim.pars.dt, len(clear_uids))
+        clear_uids = self.rng_clear.bernoulli(uids, self.pars.p_clear)
+        dur = sim.ti + self.rng_dur_inf.poisson(uids, self.pars['dur_inf']/sim.pars.dt)
         self.ti_clearance[clear_uids] = dur
 
         return
 
     def set_congenital(self, sim, uids):
-        pass
->>>>>>> 51680137
+        pass