--- conflicted
+++ resolved
@@ -69,15 +69,11 @@
         super(Gonorrhea, self).make_new_cases(sim)
         return
 
-<<<<<<< HEAD
-    def set_prognoses(self, sim, target_uids):
-=======
-    def set_prognoses(self, sim, uids, from_uids=None):
->>>>>>> 18598c32
+    def set_prognoses(self, sim, target_uids, source_uids=None):
         """
         Natural history of gonorrhea for adult infection
         """
-        super().set_prognoses(sim, uids, from_uids)
+        super().set_prognoses(sim, target_uids, source_uids)
 
         # Set infection status
         self.susceptible[target_uids] = False
