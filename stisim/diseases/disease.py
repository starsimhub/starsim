"""
Base classes for diseases
"""

import numpy as np
import sciris as sc
import stisim as ss
import scipy.stats as sps
import networkx as nx
from operator import itemgetter
import pandas as pd

__all__ = ['InfectionLog', 'Disease', 'STI']

class InfectionLog(nx.MultiDiGraph):
    """
    Record infections

    The infection log records transmission events and optionally other data
    associated with each transmission. Basic functionality is to track
    transmission with

    >>> Disease.log.append(source, target, t)

    Seed infections can be recorded with a source of `None`, although all infections
    should have a target and a time. Other data can be captured in the log, either at
    the time of creation, or later on. For example

    >>> Disease.log.append(source, target, t, network='msm')

    could be used by a module to track the network in which transmission took place.
    Modules can optionally add per-infection outcomes later as well, for example

    >>> Disease.log.add_data(source, t_dead=2024.25)

    This would be equivalent to having specified the data at the original time the log
    entry was created - however, it is more useful for tracking events that may or may
    not occur after the infection and could be modified by interventions (e.g., tracking
    diagnosis, treatment, notification etc.)

    A table of outcomes can be returned using `InfectionLog.line_list()`
    """
    # Add entries
    # Add items to the most recent infection for an agent

    def add_data(self, uids, **kwargs):
        """
        Record extra infection data

        This method can be used to add data to an existing transmission event.
        The most recent transmission event will be used

        :param uid: The UID of the target node (the agent that was infected)
        :param kwargs: Remaining arguments are stored as edge data
        """
        for uid in sc.promotetoarray(uids):
            source, target, key = max(self.in_edges(uid, keys=True), key=itemgetter(2,0)) # itemgetter twice as fast as lambda apparently
            self[source][target][key].update(**kwargs)

    def append(self, source, target, t, **kwargs):
        self.add_edge(source, target, key=t, **kwargs)

    @property
    def line_list(self):
        """
        Return a tabular representation of the log

        This function returns a dataframe containing columns for all quantities
        recorded in the log. Note that the log will contain `NaN` for quantities
        that are defined for some edges and not others (and which are missing for
        a particular entry)
        """
        if len(self) == 0:
            return pd.DataFrame(columns=['t','source','target'])

        entries = []
        for source, target, t, data in self.edges(keys=True, data=True):
            d = data.copy()
            d.update(source=source, target=target, t=t)
            entries.append(d)
        df = pd.DataFrame.from_records(entries)
        df = df.sort_values(['t','source','target'])
        df = df.reset_index(drop=True)

        # Use Pandas "Int64" type to allow nullable integers. This allows the 'source' column
        # to have an integer type corresponding to UIDs while simultaneously supporting the use
        # of null values to represent exogenous/seed infections
        df = df.fillna(pd.NA)
        df['source'] = df['source'].astype("Int64")
        df['target'] = df['target'].astype("Int64")

        return df


class Disease(ss.Module):
    """ Base module class for diseases """

    def __init__(self, *args, **kwargs):
        super().__init__(*args, **kwargs)
        self.results = ss.ndict(type=ss.Result)
        self.log = InfectionLog()

    @property
    def _boolean_states(self):
        """
        Iterator over states with boolean type

        For diseases, these states typically represent attributes like 'susceptible',
        'infectious', 'diagnosed' etc. These variables are typically useful to

        :return:
        """
        for state in self.states:
            if state.dtype == bool:
                yield state

    def initialize(self, sim):
        super().initialize(sim)
        self.validate_pars(sim)
        self.init_results(sim)
        self.set_initial_states(sim)
        return

    def finalize(self, sim):
        super().finalize(sim)
        self.finalize_results(sim)

    def validate_pars(self, sim):
        """
        Perform any parameter validation

        :return: None if parameters are all valid
        :raises: Exception if there are any invalid parameters (or if the initialization is otherwise invalid in some way)
        """
        pass

    def set_initial_states(self, sim):
        """
        Set initial values for states

        This could involve passing in a full set of initial conditions,
        or using init_prev, or other. Note that this is different to initialization of the State objects
        i.e., creating their dynamic array, linking them to a People instance. That should have already
        taken place by the time this method is called. This method is about supplying initial values
        for the states (e.g., seeding initial infections)
        """
        pass

    def init_results(self, sim):
        """
        Initialize results

        By default, diseases all report on counts for any boolean states e.g., if
        a disease contains a boolean state 'susceptible' it will automatically contain a
        Result for 'n_susceptible'
        """
        for state in self._boolean_states:
            self.results += ss.Result(self.name, f'n_{state.name}', sim.npts, dtype=int)
        return

    def finalize_results(self, sim):
        """
        Finalize results
        """
        # TODO - will probably need to account for rescaling outputs for the default results here
        pass

    def update_pre(self, sim):
        """
        Carry out autonomous updates at the start of the timestep (prior to transmission)

        :param sim:
        :return:
        """
        pass

    def update_death(self, sim, uids):
        """
        Carry out state changes upon death

        This function is triggered after deaths are resolved, and before analyzers are run.
        See the SIR example model for a typical use case - deaths are requested as an autonomous
        update, to take effect after transmission on the same timestep. State changes that occur
        upon death (e.g., clearing an `infected` flag) are executed in this function. That also
        allows an intervention to avert a death scheduled on the same timestep, without having
        to undo any state changes that have already been applied (because they only run via this
        function if the death actually occurs).

        Depending on the module and the results it produces, it may or may not be necessary
        to implement this.

        :param sim:
        :param uids:
        :return:
        """
        pass

    def make_new_cases(self, sim):
        """
        Add new cases of the disease

        This method is agnostic as to the mechanism by which new cases occur. This
        could be through transmission (parametrized in different ways, which may or
        may not use the contact networks) or it may be based on risk factors/seeding,
        as may be the case for non-communicable diseases.

        It is expected that this method will internally call Disease.set_prognoses()
        at some point.

        """
        pass


    def set_prognoses(self, sim, uids, from_uids=None):
        """
        Set prognoses upon infection/acquisition

        This function assigns state values upon infection or acquisition of
        the disease. It would normally be called somewhere towards the end of
        `Disease.make_new_cases()`. Infections will automatically be added to
        the log as part of this operation.

        The from_uids are relevant for infectious diseases, but would be left
        as `None` for NCDs.

        :param sim:
        :param uids: UIDs for agents to assign disease progoses to
        :param from_uids: Optionally specify the infecting agent
        :return:
        """
        if from_uids is None:
            for target in uids:
                self.log.append(np.nan, target, sim.year)
        else:
            for target, source in zip(uids, from_uids):
                self.log.append(source, target, sim.year)


    def update_results(self, sim):
        """
        Update results

        This function is executed after transmission in all modules has been resolved.
        This allows result updates at this point to capture outcomes dependent on multiple
        modules, where relevant.
        """
        for state in self._boolean_states:
            self.results[f'n_{state.name}'][sim.ti] = np.count_nonzero(state & sim.people.alive)
        return


class STI(Disease):
    """
    Base class for STIs used in STIsim

    This class contains specializations for STI transmission (i.e., implements network-based
    transmission with directional beta values) and defines attributes that STIsim connectors
    operate on to capture co-infection
    """

    def __init__(self, *args, **kwargs):
        super().__init__(*args, **kwargs)
        self.rel_sus     = ss.State('rel_sus', float, 1)
        self.rel_sev     = ss.State('rel_sev', float, 1)
        self.rel_trans   = ss.State('rel_trans', float, 1)
        self.susceptible = ss.State('susceptible', bool, True)
        self.infected    = ss.State('infected', bool, False)
        self.ti_infected = ss.State('ti_infected', int, ss.INT_NAN)

        return

    def validate_pars(self, sim):
        """
        Perform any parameter validation
        """
        super().validate_pars(sim)
        if 'beta' not in self.pars:
            self.pars.beta = sc.objdict({k: [1, 1] for k in sim.people.networks})
        return

    def set_initial_states(self, sim):
        """
        Set initial values for states. This could involve passing in a full set of initial conditions,
        or using init_prev, or other. Note that this is different to initialization of the State objects
        i.e., creating their dynamic array, linking them to a People instance. That should have already
        taken place by the time this method is called.
        """
<<<<<<< HEAD
        if self.pars['init_prev'] <= 0:
            return
        initial_cases = self.rng_init_cases.bernoulli_filter(ss.bernoulli(self.pars['init_prev']), uids=ss.true(sim.people.alive))
=======
        if self.pars['seed_infections'] is None:
            return

        alive_uids = ss.true(sim.people.alive) # Maybe just sim.people.uid?
        initial_cases = self.pars['seed_infections'].filter(alive_uids)

>>>>>>> 38e531d4
        self.set_prognoses(sim, initial_cases, from_uids=None)  # TODO: sentinel value to indicate seeds?
        return

    def init_results(self, sim):
        """
        Initialize results
        """
        super().init_results(sim)
        self.results += ss.Result(self.name, 'prevalence', sim.npts, dtype=float)
        self.results += ss.Result(self.name, 'new_infections', sim.npts, dtype=int)
        return

    def update_pre(self, sim):
        """
        Carry out autonomous updates at the start of the timestep (prior to transmission)

        :param sim:
        :return:
        """
        pass

    def _make_new_cases_singlerng(self, sim):
        # Not common-random-number-safe, but more efficient for when not using the multirng feature
        new_cases = []
        sources = []
        for k, layer in sim.people.networks.items():
            if k in self.pars['beta']:
                contacts = layer.contacts
                rel_trans = (self.infected & sim.people.alive) * self.rel_trans
                rel_sus = (self.susceptible & sim.people.alive) * self.rel_sus
                for a, b, beta in [[contacts.p1, contacts.p2, self.pars.beta[k][0]],
                                   [contacts.p2, contacts.p1, self.pars.beta[k][1]]]:
                    if beta == 0:
                        continue
                    # probability of a->b transmission
<<<<<<< HEAD
                    p_transmit = rel_trans[a] * rel_sus[b] * contacts.beta * beta  # TODO: Needs DT
                    new_cases_bool = np.random.random(len(a)) < p_transmit
=======
                    p_transmit = rel_trans[a] * rel_sus[b] * contacts.beta * beta # TODO: Needs DT
                    new_cases_bool = np.random.random(len(a)) < p_transmit # As this class is not common-random-number safe anyway, calling np.random is perfectly fine!
>>>>>>> 38e531d4
                    new_cases.append(b[new_cases_bool])
                    sources.append(a[new_cases_bool])
        return np.concatenate(new_cases), np.concatenate(sources)

    def _choose_new_cases_multirng(self, people):
        '''
        Common-random-number-safe transmission code works by computing the
        probability of each _node_ acquiring a case rather than checking if each
        _edge_ transmits.
        '''

        n = len(people.uid) # TODO: possibly could be shortened to just the people who are alive
        p_acq_node = np.zeros(n)

        for lkey, layer in people.networks.items():
            if lkey in self.pars['beta']:
                contacts = layer.contacts
                rel_trans = self.rel_trans * (self.infected & people.alive)
                rel_sus = self.rel_sus * (self.susceptible & people.alive)

                a_to_b = [contacts.p1, contacts.p2, self.pars.beta[lkey][0]]
                b_to_a = [contacts.p2, contacts.p1, self.pars.beta[lkey][1]]
                for a, b, beta in [a_to_b, b_to_a]:  # Transmission from a --> b
                    if beta == 0:
                        continue

                    # Accumulate acquisition probability for each person (node)
                    node_from_edge = np.ones((n, len(a)))
<<<<<<< HEAD
                    bi = people._uid_map[b]  # Indices of b (rather than uid)
                    node_from_edge[bi, np.arange(len(a))] = 1 - rel_trans[a] * rel_sus[b] * contacts.beta * beta  # TODO: Needs DT
                    p_acq_node = 1 - (1 - p_acq_node) * node_from_edge.prod(axis=1)  # (1-p1)*(1-p2)*...

        new_cases = self.rng_trans.bernoulli_filter(p_acq_node, people.uid)
=======
                    bi = people._uid_map[b] # Indices of b (rather than uid)
                    node_from_edge[bi, np.arange(len(a))] = 1 - rel_trans[a] * rel_sus[b] * contacts.beta * beta # TODO: Needs DT
                    p_acq_node = 1 - (1-p_acq_node) * node_from_edge.prod(axis=1) # (1-p1)*(1-p2)*...


        # Slotted draw, need to find a long-term place for this logic
        slots = people.slot[people.uid]
        #p = np.full(np.max(slots)+1, 0, dtype=p_acq_node.dtype)
        #p[slots] = p_acq_node
        #new_cases_bool = sps.bernoulli.rvs(p=p).astype(bool)[slots]
        new_cases_bool = sps.uniform.rvs(size=np.max(slots)+1)[slots] < p_acq_node
        new_cases = people.uid[new_cases_bool]
>>>>>>> 38e531d4
        return new_cases

    def _determine_case_source_multirng(self, people, new_cases):
        '''
        Given the uids of new cases, determine which agents are the source of each case
        '''
        sources = np.zeros_like(new_cases)

        # Slotted draw, need to find a long-term place for this logic
        slots = people.slot[new_cases]
        r = sps.uniform.rvs(size=np.max(slots)+1)[slots]

        for i, uid in enumerate(new_cases):
            p_acqs = []
            possible_sources = []

            for lkey, layer in people.networks.items():
                if lkey in self.pars['beta']:
                    contacts = layer.contacts
                    a_to_b = [contacts.p1, contacts.p2, self.pars.beta[lkey][0]]
                    b_to_a = [contacts.p2, contacts.p1, self.pars.beta[lkey][1]]

                    for a, b, beta in [a_to_b, b_to_a]: # Transmission from a --> b
                        if beta == 0:
                            continue
                    
                        inds = np.where(b == uid)[0]
                        if len(inds) == 0:
                            continue
                        neighbors = a[inds]

                        rel_trans = self.rel_trans[neighbors] * (self.infected[neighbors] & people.alive[neighbors])
                        rel_sus = self.rel_sus[uid] * (self.susceptible[uid] & people.alive[uid])
                        beta_combined = contacts.beta[inds] * beta

                        # Compute acquisition probabilities from neighbors --> uid
                        # TODO: Could remove zeros

                        p_acqs.append((rel_trans * rel_sus * beta_combined).__array__()) # Needs DT
                        possible_sources.append(neighbors.__array__())

            # Concatenate across layers and directions (p1->p2 vs p2->p1)
            p_acqs = np.concatenate(p_acqs)
            possible_sources = np.concatenate(possible_sources)


            if len(possible_sources) == 1: # Easy if only one possible source
                sources[i] = possible_sources[0]
            else:
                # Roulette selection using slotted draw r associated with this new case
                cumsum = p_acqs / p_acqs.sum()
                source_idx = np.argmax(cumsum >= r[i])
                sources[i] = possible_sources[source_idx]
        return sources

    def make_new_cases(self, sim):
        """ Add new cases of module, through transmission, incidence, etc. """
        if not ss.options.multirng:
            # Determine new cases for singlerng
            new_cases, sources = self._make_new_cases_singlerng(sim)
        else:
            # Determine new cases for multirng
            new_cases = self._choose_new_cases_multirng(sim.people)
            if len(new_cases):
                # Now determine whom infected each case
                sources = self._determine_case_source_multirng(sim.people, new_cases)

        if len(new_cases):
            self.set_prognoses(sim, new_cases, sources)

<<<<<<< HEAD
        return len(new_cases)  # number of new cases made

=======
>>>>>>> 38e531d4
    def set_prognoses(self, sim, uids, from_uids):
        pass

    def set_congenital(self, sim, uids):
        # Need to figure out whether we would have a methods like this here or make it
        # part of a pregnancy/STI connector
        pass

    def update_results(self, sim):
        super().update_results(sim)
        self.results['prevalence'][sim.ti] = self.results.n_infected[sim.ti] / np.count_nonzero(sim.people.alive)
        self.results['new_infections'][sim.ti] = np.count_nonzero(self.ti_infected == sim.ti)
        return
<|MERGE_RESOLUTION|>--- conflicted
+++ resolved
@@ -1,477 +1,451 @@
-"""
-Base classes for diseases
-"""
-
-import numpy as np
-import sciris as sc
-import stisim as ss
-import scipy.stats as sps
-import networkx as nx
-from operator import itemgetter
-import pandas as pd
-
-__all__ = ['InfectionLog', 'Disease', 'STI']
-
-class InfectionLog(nx.MultiDiGraph):
-    """
-    Record infections
-
-    The infection log records transmission events and optionally other data
-    associated with each transmission. Basic functionality is to track
-    transmission with
-
-    >>> Disease.log.append(source, target, t)
-
-    Seed infections can be recorded with a source of `None`, although all infections
-    should have a target and a time. Other data can be captured in the log, either at
-    the time of creation, or later on. For example
-
-    >>> Disease.log.append(source, target, t, network='msm')
-
-    could be used by a module to track the network in which transmission took place.
-    Modules can optionally add per-infection outcomes later as well, for example
-
-    >>> Disease.log.add_data(source, t_dead=2024.25)
-
-    This would be equivalent to having specified the data at the original time the log
-    entry was created - however, it is more useful for tracking events that may or may
-    not occur after the infection and could be modified by interventions (e.g., tracking
-    diagnosis, treatment, notification etc.)
-
-    A table of outcomes can be returned using `InfectionLog.line_list()`
-    """
-    # Add entries
-    # Add items to the most recent infection for an agent
-
-    def add_data(self, uids, **kwargs):
-        """
-        Record extra infection data
-
-        This method can be used to add data to an existing transmission event.
-        The most recent transmission event will be used
-
-        :param uid: The UID of the target node (the agent that was infected)
-        :param kwargs: Remaining arguments are stored as edge data
-        """
-        for uid in sc.promotetoarray(uids):
-            source, target, key = max(self.in_edges(uid, keys=True), key=itemgetter(2,0)) # itemgetter twice as fast as lambda apparently
-            self[source][target][key].update(**kwargs)
-
-    def append(self, source, target, t, **kwargs):
-        self.add_edge(source, target, key=t, **kwargs)
-
-    @property
-    def line_list(self):
-        """
-        Return a tabular representation of the log
-
-        This function returns a dataframe containing columns for all quantities
-        recorded in the log. Note that the log will contain `NaN` for quantities
-        that are defined for some edges and not others (and which are missing for
-        a particular entry)
-        """
-        if len(self) == 0:
-            return pd.DataFrame(columns=['t','source','target'])
-
-        entries = []
-        for source, target, t, data in self.edges(keys=True, data=True):
-            d = data.copy()
-            d.update(source=source, target=target, t=t)
-            entries.append(d)
-        df = pd.DataFrame.from_records(entries)
-        df = df.sort_values(['t','source','target'])
-        df = df.reset_index(drop=True)
-
-        # Use Pandas "Int64" type to allow nullable integers. This allows the 'source' column
-        # to have an integer type corresponding to UIDs while simultaneously supporting the use
-        # of null values to represent exogenous/seed infections
-        df = df.fillna(pd.NA)
-        df['source'] = df['source'].astype("Int64")
-        df['target'] = df['target'].astype("Int64")
-
-        return df
-
-
-class Disease(ss.Module):
-    """ Base module class for diseases """
-
-    def __init__(self, *args, **kwargs):
-        super().__init__(*args, **kwargs)
-        self.results = ss.ndict(type=ss.Result)
-        self.log = InfectionLog()
-
-    @property
-    def _boolean_states(self):
-        """
-        Iterator over states with boolean type
-
-        For diseases, these states typically represent attributes like 'susceptible',
-        'infectious', 'diagnosed' etc. These variables are typically useful to
-
-        :return:
-        """
-        for state in self.states:
-            if state.dtype == bool:
-                yield state
-
-    def initialize(self, sim):
-        super().initialize(sim)
-        self.validate_pars(sim)
-        self.init_results(sim)
-        self.set_initial_states(sim)
-        return
-
-    def finalize(self, sim):
-        super().finalize(sim)
-        self.finalize_results(sim)
-
-    def validate_pars(self, sim):
-        """
-        Perform any parameter validation
-
-        :return: None if parameters are all valid
-        :raises: Exception if there are any invalid parameters (or if the initialization is otherwise invalid in some way)
-        """
-        pass
-
-    def set_initial_states(self, sim):
-        """
-        Set initial values for states
-
-        This could involve passing in a full set of initial conditions,
-        or using init_prev, or other. Note that this is different to initialization of the State objects
-        i.e., creating their dynamic array, linking them to a People instance. That should have already
-        taken place by the time this method is called. This method is about supplying initial values
-        for the states (e.g., seeding initial infections)
-        """
-        pass
-
-    def init_results(self, sim):
-        """
-        Initialize results
-
-        By default, diseases all report on counts for any boolean states e.g., if
-        a disease contains a boolean state 'susceptible' it will automatically contain a
-        Result for 'n_susceptible'
-        """
-        for state in self._boolean_states:
-            self.results += ss.Result(self.name, f'n_{state.name}', sim.npts, dtype=int)
-        return
-
-    def finalize_results(self, sim):
-        """
-        Finalize results
-        """
-        # TODO - will probably need to account for rescaling outputs for the default results here
-        pass
-
-    def update_pre(self, sim):
-        """
-        Carry out autonomous updates at the start of the timestep (prior to transmission)
-
-        :param sim:
-        :return:
-        """
-        pass
-
-    def update_death(self, sim, uids):
-        """
-        Carry out state changes upon death
-
-        This function is triggered after deaths are resolved, and before analyzers are run.
-        See the SIR example model for a typical use case - deaths are requested as an autonomous
-        update, to take effect after transmission on the same timestep. State changes that occur
-        upon death (e.g., clearing an `infected` flag) are executed in this function. That also
-        allows an intervention to avert a death scheduled on the same timestep, without having
-        to undo any state changes that have already been applied (because they only run via this
-        function if the death actually occurs).
-
-        Depending on the module and the results it produces, it may or may not be necessary
-        to implement this.
-
-        :param sim:
-        :param uids:
-        :return:
-        """
-        pass
-
-    def make_new_cases(self, sim):
-        """
-        Add new cases of the disease
-
-        This method is agnostic as to the mechanism by which new cases occur. This
-        could be through transmission (parametrized in different ways, which may or
-        may not use the contact networks) or it may be based on risk factors/seeding,
-        as may be the case for non-communicable diseases.
-
-        It is expected that this method will internally call Disease.set_prognoses()
-        at some point.
-
-        """
-        pass
-
-
-    def set_prognoses(self, sim, uids, from_uids=None):
-        """
-        Set prognoses upon infection/acquisition
-
-        This function assigns state values upon infection or acquisition of
-        the disease. It would normally be called somewhere towards the end of
-        `Disease.make_new_cases()`. Infections will automatically be added to
-        the log as part of this operation.
-
-        The from_uids are relevant for infectious diseases, but would be left
-        as `None` for NCDs.
-
-        :param sim:
-        :param uids: UIDs for agents to assign disease progoses to
-        :param from_uids: Optionally specify the infecting agent
-        :return:
-        """
-        if from_uids is None:
-            for target in uids:
-                self.log.append(np.nan, target, sim.year)
-        else:
-            for target, source in zip(uids, from_uids):
-                self.log.append(source, target, sim.year)
-
-
-    def update_results(self, sim):
-        """
-        Update results
-
-        This function is executed after transmission in all modules has been resolved.
-        This allows result updates at this point to capture outcomes dependent on multiple
-        modules, where relevant.
-        """
-        for state in self._boolean_states:
-            self.results[f'n_{state.name}'][sim.ti] = np.count_nonzero(state & sim.people.alive)
-        return
-
-
-class STI(Disease):
-    """
-    Base class for STIs used in STIsim
-
-    This class contains specializations for STI transmission (i.e., implements network-based
-    transmission with directional beta values) and defines attributes that STIsim connectors
-    operate on to capture co-infection
-    """
-
-    def __init__(self, *args, **kwargs):
-        super().__init__(*args, **kwargs)
-        self.rel_sus     = ss.State('rel_sus', float, 1)
-        self.rel_sev     = ss.State('rel_sev', float, 1)
-        self.rel_trans   = ss.State('rel_trans', float, 1)
-        self.susceptible = ss.State('susceptible', bool, True)
-        self.infected    = ss.State('infected', bool, False)
-        self.ti_infected = ss.State('ti_infected', int, ss.INT_NAN)
-
-        return
-
-    def validate_pars(self, sim):
-        """
-        Perform any parameter validation
-        """
-        super().validate_pars(sim)
-        if 'beta' not in self.pars:
-            self.pars.beta = sc.objdict({k: [1, 1] for k in sim.people.networks})
-        return
-
-    def set_initial_states(self, sim):
-        """
-        Set initial values for states. This could involve passing in a full set of initial conditions,
-        or using init_prev, or other. Note that this is different to initialization of the State objects
-        i.e., creating their dynamic array, linking them to a People instance. That should have already
-        taken place by the time this method is called.
-        """
-<<<<<<< HEAD
-        if self.pars['init_prev'] <= 0:
-            return
-        initial_cases = self.rng_init_cases.bernoulli_filter(ss.bernoulli(self.pars['init_prev']), uids=ss.true(sim.people.alive))
-=======
-        if self.pars['seed_infections'] is None:
-            return
-
-        alive_uids = ss.true(sim.people.alive) # Maybe just sim.people.uid?
-        initial_cases = self.pars['seed_infections'].filter(alive_uids)
-
->>>>>>> 38e531d4
-        self.set_prognoses(sim, initial_cases, from_uids=None)  # TODO: sentinel value to indicate seeds?
-        return
-
-    def init_results(self, sim):
-        """
-        Initialize results
-        """
-        super().init_results(sim)
-        self.results += ss.Result(self.name, 'prevalence', sim.npts, dtype=float)
-        self.results += ss.Result(self.name, 'new_infections', sim.npts, dtype=int)
-        return
-
-    def update_pre(self, sim):
-        """
-        Carry out autonomous updates at the start of the timestep (prior to transmission)
-
-        :param sim:
-        :return:
-        """
-        pass
-
-    def _make_new_cases_singlerng(self, sim):
-        # Not common-random-number-safe, but more efficient for when not using the multirng feature
-        new_cases = []
-        sources = []
-        for k, layer in sim.people.networks.items():
-            if k in self.pars['beta']:
-                contacts = layer.contacts
-                rel_trans = (self.infected & sim.people.alive) * self.rel_trans
-                rel_sus = (self.susceptible & sim.people.alive) * self.rel_sus
-                for a, b, beta in [[contacts.p1, contacts.p2, self.pars.beta[k][0]],
-                                   [contacts.p2, contacts.p1, self.pars.beta[k][1]]]:
-                    if beta == 0:
-                        continue
-                    # probability of a->b transmission
-<<<<<<< HEAD
-                    p_transmit = rel_trans[a] * rel_sus[b] * contacts.beta * beta  # TODO: Needs DT
-                    new_cases_bool = np.random.random(len(a)) < p_transmit
-=======
-                    p_transmit = rel_trans[a] * rel_sus[b] * contacts.beta * beta # TODO: Needs DT
-                    new_cases_bool = np.random.random(len(a)) < p_transmit # As this class is not common-random-number safe anyway, calling np.random is perfectly fine!
->>>>>>> 38e531d4
-                    new_cases.append(b[new_cases_bool])
-                    sources.append(a[new_cases_bool])
-        return np.concatenate(new_cases), np.concatenate(sources)
-
-    def _choose_new_cases_multirng(self, people):
-        '''
-        Common-random-number-safe transmission code works by computing the
-        probability of each _node_ acquiring a case rather than checking if each
-        _edge_ transmits.
-        '''
-
-        n = len(people.uid) # TODO: possibly could be shortened to just the people who are alive
-        p_acq_node = np.zeros(n)
-
-        for lkey, layer in people.networks.items():
-            if lkey in self.pars['beta']:
-                contacts = layer.contacts
-                rel_trans = self.rel_trans * (self.infected & people.alive)
-                rel_sus = self.rel_sus * (self.susceptible & people.alive)
-
-                a_to_b = [contacts.p1, contacts.p2, self.pars.beta[lkey][0]]
-                b_to_a = [contacts.p2, contacts.p1, self.pars.beta[lkey][1]]
-                for a, b, beta in [a_to_b, b_to_a]:  # Transmission from a --> b
-                    if beta == 0:
-                        continue
-
-                    # Accumulate acquisition probability for each person (node)
-                    node_from_edge = np.ones((n, len(a)))
-<<<<<<< HEAD
-                    bi = people._uid_map[b]  # Indices of b (rather than uid)
-                    node_from_edge[bi, np.arange(len(a))] = 1 - rel_trans[a] * rel_sus[b] * contacts.beta * beta  # TODO: Needs DT
-                    p_acq_node = 1 - (1 - p_acq_node) * node_from_edge.prod(axis=1)  # (1-p1)*(1-p2)*...
-
-        new_cases = self.rng_trans.bernoulli_filter(p_acq_node, people.uid)
-=======
-                    bi = people._uid_map[b] # Indices of b (rather than uid)
-                    node_from_edge[bi, np.arange(len(a))] = 1 - rel_trans[a] * rel_sus[b] * contacts.beta * beta # TODO: Needs DT
-                    p_acq_node = 1 - (1-p_acq_node) * node_from_edge.prod(axis=1) # (1-p1)*(1-p2)*...
-
-
-        # Slotted draw, need to find a long-term place for this logic
-        slots = people.slot[people.uid]
-        #p = np.full(np.max(slots)+1, 0, dtype=p_acq_node.dtype)
-        #p[slots] = p_acq_node
-        #new_cases_bool = sps.bernoulli.rvs(p=p).astype(bool)[slots]
-        new_cases_bool = sps.uniform.rvs(size=np.max(slots)+1)[slots] < p_acq_node
-        new_cases = people.uid[new_cases_bool]
->>>>>>> 38e531d4
-        return new_cases
-
-    def _determine_case_source_multirng(self, people, new_cases):
-        '''
-        Given the uids of new cases, determine which agents are the source of each case
-        '''
-        sources = np.zeros_like(new_cases)
-
-        # Slotted draw, need to find a long-term place for this logic
-        slots = people.slot[new_cases]
-        r = sps.uniform.rvs(size=np.max(slots)+1)[slots]
-
-        for i, uid in enumerate(new_cases):
-            p_acqs = []
-            possible_sources = []
-
-            for lkey, layer in people.networks.items():
-                if lkey in self.pars['beta']:
-                    contacts = layer.contacts
-                    a_to_b = [contacts.p1, contacts.p2, self.pars.beta[lkey][0]]
-                    b_to_a = [contacts.p2, contacts.p1, self.pars.beta[lkey][1]]
-
-                    for a, b, beta in [a_to_b, b_to_a]: # Transmission from a --> b
-                        if beta == 0:
-                            continue
-                    
-                        inds = np.where(b == uid)[0]
-                        if len(inds) == 0:
-                            continue
-                        neighbors = a[inds]
-
-                        rel_trans = self.rel_trans[neighbors] * (self.infected[neighbors] & people.alive[neighbors])
-                        rel_sus = self.rel_sus[uid] * (self.susceptible[uid] & people.alive[uid])
-                        beta_combined = contacts.beta[inds] * beta
-
-                        # Compute acquisition probabilities from neighbors --> uid
-                        # TODO: Could remove zeros
-
-                        p_acqs.append((rel_trans * rel_sus * beta_combined).__array__()) # Needs DT
-                        possible_sources.append(neighbors.__array__())
-
-            # Concatenate across layers and directions (p1->p2 vs p2->p1)
-            p_acqs = np.concatenate(p_acqs)
-            possible_sources = np.concatenate(possible_sources)
-
-
-            if len(possible_sources) == 1: # Easy if only one possible source
-                sources[i] = possible_sources[0]
-            else:
-                # Roulette selection using slotted draw r associated with this new case
-                cumsum = p_acqs / p_acqs.sum()
-                source_idx = np.argmax(cumsum >= r[i])
-                sources[i] = possible_sources[source_idx]
-        return sources
-
-    def make_new_cases(self, sim):
-        """ Add new cases of module, through transmission, incidence, etc. """
-        if not ss.options.multirng:
-            # Determine new cases for singlerng
-            new_cases, sources = self._make_new_cases_singlerng(sim)
-        else:
-            # Determine new cases for multirng
-            new_cases = self._choose_new_cases_multirng(sim.people)
-            if len(new_cases):
-                # Now determine whom infected each case
-                sources = self._determine_case_source_multirng(sim.people, new_cases)
-
-        if len(new_cases):
-            self.set_prognoses(sim, new_cases, sources)
-
-<<<<<<< HEAD
-        return len(new_cases)  # number of new cases made
-
-=======
->>>>>>> 38e531d4
-    def set_prognoses(self, sim, uids, from_uids):
-        pass
-
-    def set_congenital(self, sim, uids):
-        # Need to figure out whether we would have a methods like this here or make it
-        # part of a pregnancy/STI connector
-        pass
-
-    def update_results(self, sim):
-        super().update_results(sim)
-        self.results['prevalence'][sim.ti] = self.results.n_infected[sim.ti] / np.count_nonzero(sim.people.alive)
-        self.results['new_infections'][sim.ti] = np.count_nonzero(self.ti_infected == sim.ti)
-        return
+"""
+Base classes for diseases
+"""
+
+import numpy as np
+import sciris as sc
+import stisim as ss
+import scipy.stats as sps
+import networkx as nx
+from operator import itemgetter
+import pandas as pd
+
+__all__ = ['InfectionLog', 'Disease', 'STI']
+
+class InfectionLog(nx.MultiDiGraph):
+    """
+    Record infections
+
+    The infection log records transmission events and optionally other data
+    associated with each transmission. Basic functionality is to track
+    transmission with
+
+    >>> Disease.log.append(source, target, t)
+
+    Seed infections can be recorded with a source of `None`, although all infections
+    should have a target and a time. Other data can be captured in the log, either at
+    the time of creation, or later on. For example
+
+    >>> Disease.log.append(source, target, t, network='msm')
+
+    could be used by a module to track the network in which transmission took place.
+    Modules can optionally add per-infection outcomes later as well, for example
+
+    >>> Disease.log.add_data(source, t_dead=2024.25)
+
+    This would be equivalent to having specified the data at the original time the log
+    entry was created - however, it is more useful for tracking events that may or may
+    not occur after the infection and could be modified by interventions (e.g., tracking
+    diagnosis, treatment, notification etc.)
+
+    A table of outcomes can be returned using `InfectionLog.line_list()`
+    """
+    # Add entries
+    # Add items to the most recent infection for an agent
+
+    def add_data(self, uids, **kwargs):
+        """
+        Record extra infection data
+
+        This method can be used to add data to an existing transmission event.
+        The most recent transmission event will be used
+
+        :param uid: The UID of the target node (the agent that was infected)
+        :param kwargs: Remaining arguments are stored as edge data
+        """
+        for uid in sc.promotetoarray(uids):
+            source, target, key = max(self.in_edges(uid, keys=True), key=itemgetter(2,0)) # itemgetter twice as fast as lambda apparently
+            self[source][target][key].update(**kwargs)
+
+    def append(self, source, target, t, **kwargs):
+        self.add_edge(source, target, key=t, **kwargs)
+
+    @property
+    def line_list(self):
+        """
+        Return a tabular representation of the log
+
+        This function returns a dataframe containing columns for all quantities
+        recorded in the log. Note that the log will contain `NaN` for quantities
+        that are defined for some edges and not others (and which are missing for
+        a particular entry)
+        """
+        if len(self) == 0:
+            return pd.DataFrame(columns=['t','source','target'])
+
+        entries = []
+        for source, target, t, data in self.edges(keys=True, data=True):
+            d = data.copy()
+            d.update(source=source, target=target, t=t)
+            entries.append(d)
+        df = pd.DataFrame.from_records(entries)
+        df = df.sort_values(['t','source','target'])
+        df = df.reset_index(drop=True)
+
+        # Use Pandas "Int64" type to allow nullable integers. This allows the 'source' column
+        # to have an integer type corresponding to UIDs while simultaneously supporting the use
+        # of null values to represent exogenous/seed infections
+        df = df.fillna(pd.NA)
+        df['source'] = df['source'].astype("Int64")
+        df['target'] = df['target'].astype("Int64")
+
+        return df
+
+
+class Disease(ss.Module):
+    """ Base module class for diseases """
+
+    def __init__(self, *args, **kwargs):
+        super().__init__(*args, **kwargs)
+        self.results = ss.ndict(type=ss.Result)
+        self.log = InfectionLog()
+
+    @property
+    def _boolean_states(self):
+        """
+        Iterator over states with boolean type
+
+        For diseases, these states typically represent attributes like 'susceptible',
+        'infectious', 'diagnosed' etc. These variables are typically useful to
+
+        :return:
+        """
+        for state in self.states:
+            if state.dtype == bool:
+                yield state
+
+    def initialize(self, sim):
+        super().initialize(sim)
+        self.validate_pars(sim)
+        self.init_results(sim)
+        self.set_initial_states(sim)
+        return
+
+    def finalize(self, sim):
+        super().finalize(sim)
+        self.finalize_results(sim)
+
+    def validate_pars(self, sim):
+        """
+        Perform any parameter validation
+
+        :return: None if parameters are all valid
+        :raises: Exception if there are any invalid parameters (or if the initialization is otherwise invalid in some way)
+        """
+        pass
+
+    def set_initial_states(self, sim):
+        """
+        Set initial values for states
+
+        This could involve passing in a full set of initial conditions,
+        or using init_prev, or other. Note that this is different to initialization of the State objects
+        i.e., creating their dynamic array, linking them to a People instance. That should have already
+        taken place by the time this method is called. This method is about supplying initial values
+        for the states (e.g., seeding initial infections)
+        """
+        pass
+
+    def init_results(self, sim):
+        """
+        Initialize results
+
+        By default, diseases all report on counts for any boolean states e.g., if
+        a disease contains a boolean state 'susceptible' it will automatically contain a
+        Result for 'n_susceptible'
+        """
+        for state in self._boolean_states:
+            self.results += ss.Result(self.name, f'n_{state.name}', sim.npts, dtype=int)
+        return
+
+    def finalize_results(self, sim):
+        """
+        Finalize results
+        """
+        # TODO - will probably need to account for rescaling outputs for the default results here
+        pass
+
+    def update_pre(self, sim):
+        """
+        Carry out autonomous updates at the start of the timestep (prior to transmission)
+
+        :param sim:
+        :return:
+        """
+        pass
+
+    def update_death(self, sim, uids):
+        """
+        Carry out state changes upon death
+
+        This function is triggered after deaths are resolved, and before analyzers are run.
+        See the SIR example model for a typical use case - deaths are requested as an autonomous
+        update, to take effect after transmission on the same timestep. State changes that occur
+        upon death (e.g., clearing an `infected` flag) are executed in this function. That also
+        allows an intervention to avert a death scheduled on the same timestep, without having
+        to undo any state changes that have already been applied (because they only run via this
+        function if the death actually occurs).
+
+        Depending on the module and the results it produces, it may or may not be necessary
+        to implement this.
+
+        :param sim:
+        :param uids:
+        :return:
+        """
+        pass
+
+    def make_new_cases(self, sim):
+        """
+        Add new cases of the disease
+
+        This method is agnostic as to the mechanism by which new cases occur. This
+        could be through transmission (parametrized in different ways, which may or
+        may not use the contact networks) or it may be based on risk factors/seeding,
+        as may be the case for non-communicable diseases.
+
+        It is expected that this method will internally call Disease.set_prognoses()
+        at some point.
+
+        """
+        pass
+
+
+    def set_prognoses(self, sim, uids, from_uids=None):
+        """
+        Set prognoses upon infection/acquisition
+
+        This function assigns state values upon infection or acquisition of
+        the disease. It would normally be called somewhere towards the end of
+        `Disease.make_new_cases()`. Infections will automatically be added to
+        the log as part of this operation.
+
+        The from_uids are relevant for infectious diseases, but would be left
+        as `None` for NCDs.
+
+        :param sim:
+        :param uids: UIDs for agents to assign disease progoses to
+        :param from_uids: Optionally specify the infecting agent
+        :return:
+        """
+        if from_uids is None:
+            for target in uids:
+                self.log.append(np.nan, target, sim.year)
+        else:
+            for target, source in zip(uids, from_uids):
+                self.log.append(source, target, sim.year)
+
+
+    def update_results(self, sim):
+        """
+        Update results
+
+        This function is executed after transmission in all modules has been resolved.
+        This allows result updates at this point to capture outcomes dependent on multiple
+        modules, where relevant.
+        """
+        for state in self._boolean_states:
+            self.results[f'n_{state.name}'][sim.ti] = np.count_nonzero(state & sim.people.alive)
+        return
+
+
+class STI(Disease):
+    """
+    Base class for STIs used in STIsim
+
+    This class contains specializations for STI transmission (i.e., implements network-based
+    transmission with directional beta values) and defines attributes that STIsim connectors
+    operate on to capture co-infection
+    """
+
+    def __init__(self, *args, **kwargs):
+        super().__init__(*args, **kwargs)
+        self.rel_sus     = ss.State('rel_sus', float, 1)
+        self.rel_sev     = ss.State('rel_sev', float, 1)
+        self.rel_trans   = ss.State('rel_trans', float, 1)
+        self.susceptible = ss.State('susceptible', bool, True)
+        self.infected    = ss.State('infected', bool, False)
+        self.ti_infected = ss.State('ti_infected', int, ss.INT_NAN)
+
+        return
+
+    def validate_pars(self, sim):
+        """
+        Perform any parameter validation
+        """
+        super().validate_pars(sim)
+        if 'beta' not in self.pars:
+            self.pars.beta = sc.objdict({k: [1, 1] for k in sim.people.networks})
+        return
+
+    def set_initial_states(self, sim):
+        """
+        Set initial values for states. This could involve passing in a full set of initial conditions,
+        or using init_prev, or other. Note that this is different to initialization of the State objects
+        i.e., creating their dynamic array, linking them to a People instance. That should have already
+        taken place by the time this method is called.
+        """
+        if self.pars['seed_infections'] is None:
+            return
+
+        alive_uids = ss.true(sim.people.alive) # Maybe just sim.people.uid?
+        initial_cases = self.pars['seed_infections'].filter(alive_uids)
+
+        self.set_prognoses(sim, initial_cases, from_uids=None)  # TODO: sentinel value to indicate seeds?
+        return
+
+    def init_results(self, sim):
+        """
+        Initialize results
+        """
+        super().init_results(sim)
+        self.results += ss.Result(self.name, 'prevalence', sim.npts, dtype=float)
+        self.results += ss.Result(self.name, 'new_infections', sim.npts, dtype=int)
+        return
+
+    def update_pre(self, sim):
+        """
+        Carry out autonomous updates at the start of the timestep (prior to transmission)
+
+        :param sim:
+        :return:
+        """
+        pass
+
+    def _make_new_cases_singlerng(self, sim):
+        # Not common-random-number-safe, but more efficient for when not using the multirng feature
+        new_cases = []
+        sources = []
+        for k, layer in sim.people.networks.items():
+            if k in self.pars['beta']:
+                contacts = layer.contacts
+                rel_trans = (self.infected & sim.people.alive) * self.rel_trans
+                rel_sus = (self.susceptible & sim.people.alive) * self.rel_sus
+                for a, b, beta in [[contacts.p1, contacts.p2, self.pars.beta[k][0]],
+                                   [contacts.p2, contacts.p1, self.pars.beta[k][1]]]:
+                    if beta == 0:
+                        continue
+                    # probability of a->b transmission
+                    p_transmit = rel_trans[a] * rel_sus[b] * contacts.beta * beta # TODO: Needs DT
+                    new_cases_bool = np.random.random(len(a)) < p_transmit # As this class is not common-random-number safe anyway, calling np.random is perfectly fine!
+                    new_cases.append(b[new_cases_bool])
+                    sources.append(a[new_cases_bool])
+        return np.concatenate(new_cases), np.concatenate(sources)
+
+    def _choose_new_cases_multirng(self, people):
+        '''
+        Common-random-number-safe transmission code works by computing the
+        probability of each _node_ acquiring a case rather than checking if each
+        _edge_ transmits.
+        '''
+        n = len(people.uid) # TODO: possibly could be shortened to just the people who are alive
+        p_acq_node = np.zeros(n)
+
+        for lkey, layer in people.networks.items():
+            if lkey in self.pars['beta']:
+                contacts = layer.contacts
+                rel_trans = self.rel_trans * (self.infected & people.alive)
+                rel_sus = self.rel_sus * (self.susceptible & people.alive)
+
+                a_to_b = [contacts.p1, contacts.p2, self.pars.beta[lkey][0]]
+                b_to_a = [contacts.p2, contacts.p1, self.pars.beta[lkey][1]]
+                for a, b, beta in [a_to_b, b_to_a]: # Transmission from a --> b
+                    if beta == 0:
+                        continue
+                    
+                    # Accumulate acquisition probability for each person (node)
+                    node_from_edge = np.ones((n, len(a)))
+                    bi = people._uid_map[b] # Indices of b (rather than uid)
+                    node_from_edge[bi, np.arange(len(a))] = 1 - rel_trans[a] * rel_sus[b] * contacts.beta * beta # TODO: Needs DT
+                    p_acq_node = 1 - (1-p_acq_node) * node_from_edge.prod(axis=1) # (1-p1)*(1-p2)*...
+
+
+        # Slotted draw, need to find a long-term place for this logic
+        slots = people.slot[people.uid]
+        #p = np.full(np.max(slots)+1, 0, dtype=p_acq_node.dtype)
+        #p[slots] = p_acq_node
+        #new_cases_bool = sps.bernoulli.rvs(p=p).astype(bool)[slots]
+        new_cases_bool = sps.uniform.rvs(size=np.max(slots)+1)[slots] < p_acq_node
+        new_cases = people.uid[new_cases_bool]
+        return new_cases
+
+    def _determine_case_source_multirng(self, people, new_cases):
+        '''
+        Given the uids of new cases, determine which agents are the source of each case
+        '''
+        sources = np.zeros_like(new_cases)
+
+        # Slotted draw, need to find a long-term place for this logic
+        slots = people.slot[new_cases]
+        r = sps.uniform.rvs(size=np.max(slots)+1)[slots]
+
+        for i, uid in enumerate(new_cases):
+            p_acqs = []
+            possible_sources = []
+
+            for lkey, layer in people.networks.items():
+                if lkey in self.pars['beta']:
+                    contacts = layer.contacts
+                    a_to_b = [contacts.p1, contacts.p2, self.pars.beta[lkey][0]]
+                    b_to_a = [contacts.p2, contacts.p1, self.pars.beta[lkey][1]]
+                    for a, b, beta in [a_to_b, b_to_a]: # Transmission from a --> b
+                        if beta == 0:
+                            continue
+                    
+                        inds = np.where(b == uid)[0]
+                        if len(inds) == 0:
+                            continue
+                        neighbors = a[inds]
+
+                        rel_trans = self.rel_trans[neighbors] * (self.infected[neighbors] & people.alive[neighbors])
+                        rel_sus = self.rel_sus[uid] * (self.susceptible[uid] & people.alive[uid])
+                        beta_combined = contacts.beta[inds] * beta
+
+                        # Compute acquisition probabilities from neighbors --> uid
+                        # TODO: Could remove zeros
+                        p_acqs.append((rel_trans * rel_sus * beta_combined).__array__()) # Needs DT
+                        possible_sources.append(neighbors.__array__())
+
+            # Concatenate across layers and directions (p1->p2 vs p2->p1)
+            p_acqs = np.concatenate(p_acqs)
+            possible_sources = np.concatenate(possible_sources)
+
+            if len(possible_sources) == 1: # Easy if only one possible source
+                sources[i] = possible_sources[0]
+            else:
+                # Roulette selection using slotted draw r associated with this new case
+                cumsum = p_acqs / p_acqs.sum()
+                source_idx = np.argmax(cumsum >= r[i])
+                sources[i] = possible_sources[source_idx]
+        return sources
+
+    def make_new_cases(self, sim):
+        """ Add new cases of module, through transmission, incidence, etc. """
+        if not ss.options.multirng:
+            # Determine new cases for singlerng
+            new_cases, sources = self._make_new_cases_singlerng(sim)
+        else:
+            # Determine new cases for multirng
+            new_cases = self._choose_new_cases_multirng(sim.people)
+            if len(new_cases):
+                # Now determine whom infected each case
+                sources = self._determine_case_source_multirng(sim.people, new_cases)
+
+        if len(new_cases):
+            self.set_prognoses(sim, new_cases, sources)
+        
+        return len(new_cases) # number of new cases made
+
+    def set_prognoses(self, sim, uids, from_uids):
+        pass
+
+    def set_congenital(self, sim, uids):
+        # Need to figure out whether we would have a methods like this here or make it
+        # part of a pregnancy/STI connector
+        pass
+
+    def update_results(self, sim):
+        super().update_results(sim)
+        self.results['prevalence'][sim.ti] = self.results.n_infected[sim.ti] / np.count_nonzero(sim.people.alive)
+        self.results['new_infections'][sim.ti] = np.count_nonzero(self.ti_infected == sim.ti)
+        return