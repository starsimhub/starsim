"""
Defne HIV
"""

import numpy as np
import sciris as sc
import stisim as ss

__all__ = ['HIV', 'ART', 'CD4_analyzer']


class HIV(ss.Disease):

    def __init__(self, pars=None):
        super().__init__(pars)

<<<<<<< HEAD
        self.susceptible = ss.State('susceptible', bool, True)
        self.infected = ss.State('infected', bool, False)
        self.ti_infected = ss.State('ti_infected', ss.INT_NAN, 0)
=======
        # States additional to the default disease states (see base class)
>>>>>>> 317aed60
        self.on_art = ss.State('on_art', bool, False)
        self.cd4 = ss.State('cd4', float, 500)

        self.pars = ss.omerge({
            'cd4_min': 100,
            'cd4_max': 500,
            'cd4_rate': 5,
            'init_prev': 0.05,
            'eff_condoms': 0.7,
        }, self.pars)

        return

    def update_states_pre(self, sim):
        """ Update CD4 """
        self.cd4[sim.people.alive & self.infected & self.on_art] += (self.pars.cd4_max - self.cd4[sim.people.alive & self.infected & self.on_art])/self.pars.cd4_rate
        self.cd4[sim.people.alive & self.infected & ~self.on_art] += (self.pars.cd4_min - self.cd4[sim.people.alive & self.infected & ~self.on_art])/self.pars.cd4_rate
        return

    def init_results(self, sim):
        """
        Initialize results
        """
        super().init_results(sim)
        return

    def update_results(self, sim):
        super(HIV, self).update_results(sim)
        return

    def make_new_cases(self, sim):
        # eff_condoms = sim.pars[self.name]['eff_condoms'] # TODO figure out how to add this
        super().make_new_cases(sim)
        return

    def set_prognoses(self, sim, uids):
        self.susceptible[uids] = False
        self.infected[uids] = True
        self.ti_infected[uids] = sim.ti

    def set_congenital(self, sim, uids):
        self.set_prognoses(sim, uids)  # Pass back?


# %% Interventions

class ART(ss.Intervention):

    def __init__(self, t: np.array, capacity: np.array):
        self.requires = HIV
        self.t = sc.promotetoarray(t)
        self.capacity = sc.promotetoarray(capacity)

    def initialize(self, sim):
        sim.hiv.results += ss.Result(self.name, 'n_art', sim.npts, dtype=int)

    def apply(self, sim):
        if sim.t < self.t[0]:
            return

        capacity = self.capacity[np.where(self.t <= sim.t)[0][-1]]
        on_art = sim.people.alive & sim.people.hiv.on_art

        n_change = capacity - np.count_nonzero(on_art)
        if n_change > 0:
            # Add more ART
            eligible = sim.people.alive & sim.people.hiv.infected & ~sim.people.hiv.on_art
            n_eligible = np.count_nonzero(eligible)
            if n_eligible:
                inds = np.random.choice(ss.true(eligible), min(n_eligible, n_change), replace=False)
                sim.people.hiv.on_art[inds] = True
        elif n_change < 0:
            # Take some people off ART
            eligible = sim.people.alive & sim.people.hiv.infected & sim.people.hiv.on_art
            inds = np.random.choice(ss.true(eligible), min(n_change), replace=False)
            sim.people.hiv.on_art[inds] = False

        # Add result
        sim.results.hiv.n_art = np.count_nonzero(sim.people.alive & sim.people.hiv.on_art)

        return


#%% Analyzers

class CD4_analyzer(ss.Analyzer):

    def __init__(self):
        self.requires = HIV
        self.cd4 = None
        return

    def initialize(self, sim):
        super().initialize(sim)
        self.cd4 = np.zeros((sim.npts, sim.people.n), dtype=int)

    def apply(self, sim):
        self.cd4[sim.t] = sim.people.hiv.cd4<|MERGE_RESOLUTION|>--- conflicted
+++ resolved
@@ -14,13 +14,7 @@
     def __init__(self, pars=None):
         super().__init__(pars)
 
-<<<<<<< HEAD
-        self.susceptible = ss.State('susceptible', bool, True)
-        self.infected = ss.State('infected', bool, False)
-        self.ti_infected = ss.State('ti_infected', ss.INT_NAN, 0)
-=======
         # States additional to the default disease states (see base class)
->>>>>>> 317aed60
         self.on_art = ss.State('on_art', bool, False)
         self.cd4 = ss.State('cd4', float, 500)
 
