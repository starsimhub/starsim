--- conflicted
+++ resolved
@@ -94,17 +94,13 @@
         self.rel_trans = ss.State('rel_trans', float, 1)
         self.susceptible = ss.State('susceptible', bool, True)
         self.infected = ss.State('infected', bool, False)
-<<<<<<< HEAD
-        self.ti_infected = ss.State('ti_infected', float, np.nan)
+        self.ti_infected = ss.State('ti_infected', int, ss.INT_NAN)
 
         # Random number streams
         self.rng_init_cases      = ss.Stream(f'initial_cases_{self.name}')
         self.rng_trans           = ss.Stream(f'trans_{self.name}')
         self.rng_choose_infector = ss.Stream(f'choose_infector_{self.name}')
 
-=======
-        self.ti_infected = ss.State('ti_infected', int, ss.INT_NAN)
->>>>>>> 51680137
         return
 
     def initialize(self, sim):
@@ -131,18 +127,12 @@
         i.e., creating their dynamic array, linking them to a People instance. That should have already
         taken place by the time this method is called.
         """
-<<<<<<< HEAD
-        if self.pars['initial'] <= 0:
+        if self.pars['init_prev'] <= 0:
             return
 
-        initial_cases = self.rng_init_cases.bernoulli_filter(uids=ss.true(sim.people.alive), prob=self.pars['initial']/len(sim.people))
+        initial_cases = self.rng_init_cases.bernoulli_filter(uids=ss.true(sim.people.alive), prob=self.pars['init_prev'])
 
         self.set_prognoses(sim, initial_cases, from_uids=None) # TODO: sentinel value to indicate seeds?
-=======
-        n_init_cases = int(self.pars['init_prev'] * len(sim.people))
-        initial_cases = np.random.choice(sim.people.uid, n_init_cases, replace=False)
-        self.set_prognoses(sim, initial_cases)
->>>>>>> 51680137
         return
 
     def init_results(self, sim):
@@ -167,8 +157,25 @@
 
     def make_new_cases(self, sim):
         """ Add new cases of module, through transmission, incidence, etc. """
-<<<<<<< HEAD
-        pars = sim.pars[self.name]
+        pars = self.pars
+
+        if not ss.options.multistream:
+            # Not stream-safe, but more efficient for when not using multistream feature
+            for k, layer in sim.people.networks.items():
+                if k in pars['beta']:
+                    contacts = layer.contacts
+                    rel_trans = (self.infected & sim.people.alive).astype(float) * self.rel_trans
+                    rel_sus = (self.susceptible & sim.people.alive).astype(float) * self.rel_sus
+                    for a, b, beta in [[contacts.p1, contacts.p2, pars.beta[k][0]],
+                                    [contacts.p2, contacts.p1, pars.beta[k][1]]]:
+                        # probability of a->b transmission
+                        p_transmit = rel_trans[a] * rel_sus[b] * contacts.beta * beta
+                        new_cases = np.random.random(len(a)) < p_transmit
+                        if np.any(new_cases):
+                            self.set_prognoses(sim, b[new_cases])
+            return len(new_cases)
+
+        # Multistream-safe transmission code below here
 
         # Probability of each node acquiring a case
         n = len(sim.people.uid) # TODO: possibly could be shortened to just the people who are alive
@@ -188,8 +195,7 @@
                     
                     # Check for new transmission from a --> b
                     node_from_edge = np.ones( (n, len(a)) )
-                    ai = sim.people._uid_map[a] # Indices of a and b (rather than uid)
-                    bi = sim.people._uid_map[b]
+                    bi = sim.people._uid_map[b] # Indices of b (rather than uid)
                     p_not_acq = 1 - rel_trans[a] * rel_sus[b] * layer['beta'] * beta # Needs DT
 
                     node_from_edge[bi, np.arange(len(a))] = p_not_acq
@@ -202,6 +208,7 @@
         if not len(new_cases):
             return 0
 
+        # Now determine who infected each case
         frm = np.zeros_like(new_cases)
         r = self.rng_choose_infector.random(uids=new_cases)
         for i, uid in enumerate(new_cases):
@@ -247,24 +254,7 @@
         return len(new_cases) # number of new cases made
 
 
-    def set_prognoses(self, sim, to_uids, from_uids):
-=======
-        pars = self.pars
-        for k, layer in sim.people.networks.items():
-            if k in pars['beta']:
-                contacts = layer.contacts
-                rel_trans = (self.infected & sim.people.alive).astype(float) * self.rel_trans
-                rel_sus = (self.susceptible & sim.people.alive).astype(float) * self.rel_sus
-                for a, b, beta in [[contacts.p1, contacts.p2, pars.beta[k][0]],
-                                   [contacts.p2, contacts.p1, pars.beta[k][1]]]:
-                    # probability of a->b transmission
-                    p_transmit = rel_trans[a] * rel_sus[b] * contacts.beta * beta
-                    new_cases = np.random.random(len(a)) < p_transmit
-                    if np.any(new_cases):
-                        self.set_prognoses(sim, b[new_cases])
-
-    def set_prognoses(self, sim, uids):
->>>>>>> 51680137
+    def set_prognoses(self, sim, uids, from_uids):
         pass
 
     def set_congenital(self, sim, uids):
