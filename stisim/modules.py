--- conflicted
+++ resolved
@@ -11,12 +11,7 @@
 
 class Module(sc.prettyobj):
 
-<<<<<<< HEAD
-    def __init__(self, pars=None, label=None, requires=None, *args, **kwargs):
-
-=======
     def __init__(self, pars=None, name = None, label=None, requires=None, *args, **kwargs):
->>>>>>> e73abc90
         self.pars = ss.omerge(pars)
         self.name = name if name else self.__class__.__name__.lower() # Default name is the class name
         self.label = label if label else ''
@@ -74,7 +69,6 @@
         :return:
         """
         return [x for x in self.__dict__.values() if isinstance(x, ss.State)]
-<<<<<<< HEAD
 
     @property
     def rngs(self):
@@ -86,206 +80,3 @@
         return [x for x in self.__dict__.values() if isinstance(x, (ss.MultiRNG, ss.SingleRNG))]
 
 
-class Disease(Module):
-    """ Base module contains states/attributes that all modules have """
-
-    def __init__(self, pars=None, *args, **kwargs):
-        super().__init__(pars, *args, **kwargs)
-        self.rel_sus = ss.State('rel_sus', float, 1)
-        self.rel_sev = ss.State('rel_sev', float, 1)
-        self.rel_trans = ss.State('rel_trans', float, 1)
-        self.susceptible = ss.State('susceptible', bool, True)
-        self.infected = ss.State('infected', bool, False)
-        self.ti_infected = ss.State('ti_infected', int, ss.INT_NAN)
-
-        # Random number generators
-        self.rng_init_cases      = ss.RNG(f'initial_cases_{self.name}')
-        self.rng_trans           = ss.RNG(f'trans_{self.name}')
-        self.rng_choose_infector = ss.RNG(f'choose_infector_{self.name}')
-
-        return
-
-    def initialize(self, sim):
-        super().initialize(sim)
-
-        # Initialization steps
-        self.validate_pars(sim)
-        self.set_initial_states(sim)
-        self.init_results(sim)
-        return
-
-    def validate_pars(self, sim):
-        """
-        Perform any parameter validation
-        """
-        if 'beta' not in self.pars:
-            self.pars.beta = sc.objdict({k: [1, 1] for k in sim.people.networks})
-        return
-
-    def set_initial_states(self, sim):
-        """
-        Set initial values for states. This could involve passing in a full set of initial conditions,
-        or using init_prev, or other. Note that this is different to initialization of the State objects
-        i.e., creating their dynamic array, linking them to a People instance. That should have already
-        taken place by the time this method is called.
-        """
-        if self.pars['init_prev'] <= 0:
-            return
-
-        initial_cases = self.rng_init_cases.bernoulli_filter(ss.bernoulli(self.pars['init_prev']), uids=ss.true(sim.people.alive))
-
-        self.set_prognoses(sim, initial_cases, from_uids=None) # TODO: sentinel value to indicate seeds?
-        return
-
-    def init_results(self, sim):
-        """
-        Initialize results
-        """
-        self.results += ss.Result(self.name, 'n_susceptible', sim.npts, dtype=int)
-        self.results += ss.Result(self.name, 'n_infected', sim.npts, dtype=int)
-        self.results += ss.Result(self.name, 'prevalence', sim.npts, dtype=float)
-        self.results += ss.Result(self.name, 'new_infections', sim.npts, dtype=int)
-        self.results += ss.Result(self.name, 'new_deaths', sim.npts, dtype=int)
-        return
-
-    def update_pre(self, sim):
-        """
-        Carry out autonomous updates at the start of the timestep (prior to transmission)
-
-        :param sim:
-        :return:
-        """
-        pass
-
-    def _make_new_cases_singlerng(self, sim):
-        # Not common-random-number-safe, but more efficient for when not using the multirng feature
-        new_cases = []
-        sources = []
-        for k, layer in sim.people.networks.items():
-            if k in self.pars['beta']:
-                contacts = layer.contacts
-                rel_trans = (self.infected & sim.people.alive) * self.rel_trans
-                rel_sus = (self.susceptible & sim.people.alive) * self.rel_sus
-                for a, b, beta in [[contacts.p1, contacts.p2, self.pars.beta[k][0]],
-                                [contacts.p2, contacts.p1, self.pars.beta[k][1]]]:
-                    if beta == 0:
-                        continue
-                    # probability of a->b transmission
-                    p_transmit = rel_trans[a] * rel_sus[b] * contacts.beta * beta # TODO: Needs DT
-                    #new_cases.append(ss.true(np.random.random(len(a)) < p_transmit))
-                    new_cases_bool = np.random.random(len(a)) < p_transmit
-                    new_cases.append(b[new_cases_bool])
-                    sources.append(a[new_cases_bool])
-        return np.concatenate(new_cases), np.concatenate(sources)
-
-    def _choose_new_cases_multirng(self, people):
-        '''
-        Common-random-number-safe transmission code works by computing the
-        probability of each _node_ acquiring a case rather than checking if each
-        _edge_ transmits.
-        '''
-        n = len(people.uid) # TODO: possibly could be shortened to just the people who are alive
-        p_acq_node = np.zeros(n)
-
-        for lkey, layer in people.networks.items():
-            if lkey in self.pars['beta']:
-                contacts = layer.contacts
-                rel_trans = self.rel_trans * (self.infected & people.alive)
-                rel_sus = self.rel_sus * (self.susceptible & people.alive)
-
-                a_to_b = [contacts.p1, contacts.p2, self.pars.beta[lkey][0]]
-                b_to_a = [contacts.p2, contacts.p1, self.pars.beta[lkey][1]]
-                for a, b, beta in [a_to_b, b_to_a]: # Transmission from a --> b
-                    if beta == 0:
-                        continue
-                    
-                    # Accumulate acquisition probability for each person (node)
-                    node_from_edge = np.ones( (n, len(a)) )
-                    bi = people._uid_map[b] # Indices of b (rather than uid)
-                    node_from_edge[bi, np.arange(len(a))] = 1 - rel_trans[a] * rel_sus[b] * contacts.beta * beta # TODO: Needs DT
-                    p_acq_node = 1 - (1-p_acq_node) * node_from_edge.prod(axis=1) # (1-p1)*(1-p2)*...
-
-        new_cases = self.rng_trans.bernoulli_filter(p_acq_node, people.uid)
-        return new_cases
-
-    def _determine_case_source_multirng(self, people, new_cases):
-        '''
-        Given the uids of new cases, determine which agents are the source of each case
-        '''
-        sources = np.zeros_like(new_cases)
-        r = self.rng_choose_infector.random(new_cases) # Random number slotted to each new case
-        for i, uid in enumerate(new_cases):
-            p_acqs = []
-            possible_sources = []
-
-            for lkey, layer in people.networks.items():
-                if lkey in self.pars['beta']:
-                    contacts = layer.contacts
-                    a_to_b = [contacts.p1, contacts.p2, self.pars.beta[lkey][0]]
-                    b_to_a = [contacts.p2, contacts.p1, self.pars.beta[lkey][1]]
-                    for a, b, beta in [a_to_b, b_to_a]: # Transmission from a --> b
-                        if beta == 0:
-                            continue
-                    
-                        inds = np.where(b==uid)[0]
-                        if len(inds) == 0:
-                            continue
-                        neighbors = a[inds]
-
-                        rel_trans = self.rel_trans[neighbors] * (self.infected[neighbors] & people.alive[neighbors])
-                        rel_sus = self.rel_sus[uid] * (self.susceptible[uid] & people.alive[uid])
-                        beta_combined = contacts.beta[inds] * beta
-
-                        # Compute acquisition probabilities from neighbors --> uid
-                        # TODO: Could remove zeros
-                        p_acqs.append((rel_trans * rel_sus * beta_combined).__array__()) # Needs DT
-                        possible_sources.append(neighbors.__array__())
-
-            # Concatenate across layers and directions (p1->p2 vs p2->p1)
-            p_acqs = np.concatenate(p_acqs)
-            possible_sources = np.concatenate(possible_sources)
-
-            if len(possible_sources) == 1: # Easy if only one possible source
-                sources[i] = possible_sources[0]
-            else:
-                # Roulette selection using slotted draw r associated with this new case
-                cumsum = p_acqs / p_acqs.sum()
-                source_idx = np.argmax(cumsum >= r[i])
-                sources[i] = possible_sources[source_idx]
-        return sources
-
-    def make_new_cases(self, sim):
-        """ Add new cases of module, through transmission, incidence, etc. """
-        if not ss.options.multirng:
-            # Determine new cases for singlerng
-            new_cases, sources = self._make_new_cases_singlerng(sim)
-        else:
-            # Determine new cases for multirng
-            new_cases = self._choose_new_cases_multirng(sim.people)
-            if len(new_cases):
-                # Now determine whom infected each case
-                sources = self._determine_case_source_multirng(sim.people, new_cases)
-
-        if len(new_cases):
-            self.set_prognoses(sim, new_cases, sources)
-        
-        return len(new_cases) # number of new cases made
-
-    def set_prognoses(self, sim, uids, from_uids):
-        pass
-
-    def set_congenital(self, sim, uids):
-        # Need to figure out whether we would have a methods like this here or make it
-        # part of a pregnancy/STI connector
-        pass
-
-    def update_results(self, sim):
-        self.results['n_susceptible'][sim.ti]  = np.count_nonzero(self.susceptible & sim.people.alive)
-        self.results['n_infected'][sim.ti]     = np.count_nonzero(self.infected & sim.people.alive)
-        self.results['prevalence'][sim.ti]     = self.results.n_infected[sim.ti] / np.count_nonzero(sim.people.alive)
-        self.results['new_infections'][sim.ti] = np.count_nonzero(self.ti_infected == sim.ti)
-
-    def finalize_results(self, sim):
-        pass
-=======
->>>>>>> e73abc90
