--- conflicted
+++ resolved
@@ -102,13 +102,8 @@
         i.e., creating their dynamic array, linking them to a People instance. That should have already
         taken place by the time this method is called.
         """
-<<<<<<< HEAD
         n_init_cases = int(self.pars['init_prev'] * len(sim.people))
         initial_cases = np.random.choice(sim.people.uid, n_init_cases, replace=False)
-=======
-        initial_cases = np.random.choice(sim.people.uid, self.pars['initial'])
-
->>>>>>> bc3ba129
         self.set_prognoses(sim, initial_cases)
         return
 
@@ -140,21 +135,10 @@
         pars = self.pars
         for k, layer in sim.people.networks.items():
             if k in pars['beta']:
-<<<<<<< HEAD
                 rel_trans = (self.infected & sim.people.alive).astype(float) * self.rel_trans.values
                 rel_sus = (self.susceptible & sim.people.alive).astype(float) * self.rel_sus.values
-                # if self.name=='gonorrhea' and sim.ti==1:
-                #     import traceback;
-                #     traceback.print_exc();
-                #     import pdb;
-                #     pdb.set_trace()
-                for a, b, beta in [[layer['p1'], layer['p2'], pars['beta'][k][0]], [layer['p2'], layer['p1'], pars['beta'][k][1]]]:
-=======
-                rel_trans = (self.infected & sim.people.alive).astype(float)
-                rel_sus = (self.susceptible & sim.people.alive).astype(float)
                 for a, b, beta in [[layer['p1'], layer['p2'], pars['beta'][k][0]],
                                    [layer['p2'], layer['p1'], pars['beta'][k][1]]]:
->>>>>>> bc3ba129
                     # probability of a->b transmission
                     p_transmit = rel_trans[a] * rel_sus[b] * layer['beta'] * beta
                     new_cases = np.random.random(len(a)) < p_transmit
