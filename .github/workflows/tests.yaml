--- conflicted
+++ resolved
@@ -20,14 +20,7 @@
           python-version: ${{ matrix.python-version }}
           architecture: x64
       - name: Install Starsim
-<<<<<<< HEAD
-        run: pip install -e .
-      - name: Install tests
-        working-directory: ./tests
-        run: pip install -r requirements.txt
-=======
         run: pip install -e .[dev]
->>>>>>> f179563e
       - name: Run API tests
         working-directory: ./tests
         run: pytest test_*.py -n auto --durations=0 --junitxml=test-results.xml # Run actual tests
