'''
Networks that connect people within a population
'''

import networkx as nx
import numpy as np
import numba as nb
import sciris as sc
import starsim as ss
import scipy.optimize as spo
import scipy.spatial as spsp

# CK: need to remove this, but slows down the code otherwise
ss_float_ = ss.dtypes.float
ss_int_ = ss.dtypes.int


# Specify all externally visible functions this file defines; see also more definitions below
__all__ = ['Network', 'DynamicNetwork', 'SexualNetwork']

# %% General network classes

class Network(ss.Module):
    """
    A class holding a single network of contact edges (connections) between people
    as well as methods for updating these.

    The input is typically arrays including: person 1 of the connection, person 2 of
    the connection, the weight of the connection, the duration and start/end times of
    the connection.

    Args:
        p1 (array): an array of length N, the number of connections in the network, with the indices of people
                   on one side of the connection.
        p2 (array): an array of length N, the number of connections in the network, with the indices of people
                    on the other side of the connection.
        beta (array): an array representing relative transmissibility of each connection for this network - TODO, do we need this?
        label (str): the name of the network (optional)
        kwargs (dict): other keys copied directly into the network

    Note that all arguments (except for label) must be arrays of the same length,
    although not all have to be supplied at the time of creation (they must all
    be the same at the time of initialization, though, or else validation will fail).

    **Examples**::

        # Generate an average of 10 contacts for 1000 people
        n_contacts_pp = 10
        n_people = 1000
        n = n_contacts_pp * n_people
        p1 = np.random.randint(n_people, size=n)
        p2 = np.random.randint(n_people, size=n)
        beta = np.ones(n)
        network = ss.Network(p1=p1, p2=p2, beta=beta, label='rand')
        network = ss.Network(dict(p1=p1, p2=p2, beta=beta), label='rand') # Alternate method

        # Convert one network to another with extra columns
        index = np.arange(n)
        self_conn = p1 == p2
        network2 = ss.Network(**network, index=index, self_conn=self_conn, label=network.label)
    """

<<<<<<< HEAD
    def __init__(self, key_dict=None, vertical=False, name=None, label=None, **kwargs):
=======
    def __init__(self, key_dict=None, prenatal=False, postnatal=False, name=None, label=None, requires=None, **kwargs):
>>>>>>> 837bf221
        # Initialize as a module
        super().__init__(name=name, label=label)

        # Each relationship is characterized by these default set of keys, plus any user- or network-supplied ones
        default_keys = sc.objdict(
            p1 = ss_int_,
            p2 = ss_int_,
            beta = ss_float_,
        )
        self.meta = sc.mergedicts(default_keys, key_dict)
<<<<<<< HEAD
        self.vertical = vertical  # Whether transmission is bidirectional; defined in demographics.py
=======
        self.prenatal = prenatal  # Prenatal connections are added at the time of conception. Requires ss.Pregnancy()
        self.postnatal = postnatal  # Postnatal connections are added at the time of delivery. Requires ss.Pregnancy()
>>>>>>> 837bf221

        # Initialize the keys of the network
        self.edges = sc.objdict()
        for key, dtype in self.meta.items():
            self.edges[key] = np.empty((0,), dtype=dtype)

        # Set data, if provided
        for key, value in kwargs.items():
            self.edges[key] = np.array(value, dtype=self.meta.get(key)) # Overwrite dtype if supplied, else keep original
            self.initialized = True

        # Define states using placeholder values
        self.participant = ss.BoolArr('participant')
        self.validate_uids()
        return
    
    @property
    def p1(self):
        return self.edges['p1'] if 'p1' in self.edges else None
    
    @property
    def p2(self):
        return self.edges['p2'] if 'p2' in self.edges else None

    @property
    def beta(self):
        return self.edges['beta'] if 'beta' in self.edges else None

    def init_vals(self, add_pairs=True):
        super().init_vals()
        if add_pairs: self.add_pairs()
        return

    def __len__(self):
        try:
            return len(self.edges.p1)
        except:  # pragma: no cover
            return 0

    def __repr__(self, **kwargs):
        """ Convert to a dataframe for printing """
        namestr = self.name
        labelstr = f'"{self.label}"' if self.label else '<no label>'
        keys_str = ', '.join(self.edges.keys())
        output = f'{namestr}({labelstr}, {keys_str})\n'  # e.g. Network("r", p1, p2, beta)
        output += self.to_df().__repr__()
        return output

    def __contains__(self, item):
        """
        Check if a person is present in a network

        Args:
            item: Person index

        Returns: True if person index appears in any interactions
        """
        return (item in self.edges.p1) or (item in self.edges.p2) # TODO: chek if (item in self.members) is faster

    @property
    def members(self):
        """ Return sorted array of all members """
        return np.unique([self.edges.p1, self.edges.p2]).view(ss.uids)

    def meta_keys(self):
        """ Return the keys for the network's meta information """
        return self.meta.keys()

    def set_network_states(self, people):
        """
        Many network states depend on properties of people -- e.g. MSM depends on being male,
        age of debut varies by sex and over time, and participation rates vary by age.
        Each time states are dynamically grown, this function should be called to set the network
        states that depend on other states.
        """
        pass
    
    def validate_uids(self):
        """ Ensure that p1, p2 are both UID arrays """
        edges = self.edges
        for key in ['p1', 'p2']:
            if key in edges:
                arr = edges[key]
                if not isinstance(arr, ss.uids):
                    self.edges[key] = ss.uids(arr)
        return

    def validate(self, force=True):
        """
        Check the integrity of the network: right types, right lengths.

        If dtype is incorrect, try to convert automatically; if length is incorrect,
        do not.
        """
        n = len(self.edges.p1)
        for key, dtype in self.meta.items():
            if dtype:
                actual = self.edges[key].dtype
                expected = dtype
                if actual != expected:
                    self.edges[key] = np.array(self.edges[key], dtype=expected)  # Try to convert to correct type
            actual_n = len(self.edges[key])
            if n != actual_n:
                errormsg = f'Expecting length {n} for network key "{key}"; got {actual_n}'  # Report length mismatches
                raise TypeError(errormsg)
        self.validate_uids()
        return

    def get_inds(self, inds, remove=False):
        """
        Get the specified indices from the edgelist and return them as a dict.
        Args:
            inds (int, array, slice): the indices to find
            remove (bool): whether to remove the indices
        """
        output = {}
        for key in self.meta_keys():
            output[key] = self.edges[key][inds]  # Copy to the output object
            if remove:
                self.edges[key] = np.delete(self.edges[key], inds)  # Remove from the original
                self.validate_uids()
        return output

    def pop_inds(self, inds):
        """
        "Pop" the specified indices from the edgelist and return them as a dict.
        Returns arguments in the right format to be used with network.append().

        Args:
            inds (int, array, slice): the indices to be removed
        """
        popped_inds = self.get_inds(inds, remove=True)
        return popped_inds

    def append(self, edges=None, **kwargs):
        """
        Append edges to the current network.

        Args:
            edges (dict): a dictionary of arrays with keys p1,p2,beta, as returned from network.pop_inds()
        """
        edges = sc.mergedicts(edges, kwargs)
        for key in self.meta_keys():
            curr_arr = self.edges[key]
            try:
                new_arr = edges[key]
            except KeyError:
                errormsg = f'Cannot append edges since required key "{key}" is missing'
                raise KeyError(errormsg)
            self.edges[key] = np.concatenate([curr_arr, new_arr])  # Resize to make room, preserving dtype
        self.validate_uids()
        return

    def to_dict(self):
        """ Convert to dictionary """
        d = {k: self.edges[k] for k in self.meta_keys()}
        return d

    def to_df(self):
        """ Convert to dataframe """
        df = sc.dataframe.from_dict(self.to_dict())
        return df

    def from_df(self, df, keys=None):
        """ Convert from a dataframe """
        if keys is None:
            keys = self.meta_keys()
        for key in keys:
            self.edges[key] = df[key].to_numpy()
        return self

    def find_edges(self, inds, as_array=True):
        """
        Find all edges of the specified people

        For some purposes (e.g. contact tracing) it's necessary to find all the edges
        associated with a subset of the people in this network. Since edges are bidirectional
        it's necessary to check both p1 and p2 for the target indices. The return type is a Set
        so that there is no duplication of indices (otherwise if the Network has explicit
        symmetric interactions, they could appear multiple times). This is also for performance so
        that the calling code doesn't need to perform its own unique() operation. Note that
        this cannot be used for cases where multiple connections count differently than a single
        infection, e.g. exposure risk.

        Args:
            inds (array): indices of people whose edges to return
            as_array (bool): if true, return as sorted array (otherwise, return as unsorted set)

        Returns:
            contact_inds (array): a set of indices for pairing partners

        Example: If there were a network with
        - p1 = [1,2,3,4]
        - p2 = [2,3,1,4]
        Then find_edges([1,3]) would return {1,2,3}
        """

        # Check types
        if not isinstance(inds, np.ndarray):
            inds = sc.promotetoarray(inds)
        if inds.dtype != np.int64:  # pragma: no cover # This is int64 since indices often come from utils.true(), which returns int64
            inds = np.array(inds, dtype=np.int64)

        # Find the edges
        contact_inds = ss.find_edges(self.edges.p1, self.edges.p2, inds)
        if as_array:
            contact_inds = np.fromiter(contact_inds, dtype=ss_int_)
            contact_inds.sort()

        return contact_inds

    def add_pairs(self):
        """ Define how pairs of people are formed """
        pass

    def remove_uids(self, uids):
        """
        Remove interactions involving specified UIDs
        This method is typically called via `People.remove()` and
        is specifically used when removing agents from the simulation.
        """
        keep = ~(np.isin(self.edges.p1, uids) | np.isin(self.edges.p2, uids))
        for k in self.meta_keys():
            self.edges[k] = self.edges[k][keep]

        return

    def beta_per_dt(self, disease_beta=None, dt=None, uids=None): # TODO: refactor into disease logic
        if uids is None: uids = Ellipsis
        return 


class DynamicNetwork(Network):
    """ A network where partnerships update dynamically """
    def __init__(self, key_dict=None, **kwargs):
        key_dict = sc.mergedicts({'dur': ss_float_}, key_dict)
        super().__init__(key_dict=key_dict, **kwargs)
        return

    def end_pairs(self):
        people = self.sim.people
        self.contacts.dur = self.contacts.dur - self.sim.dt

        # Non-alive agents are removed
        active = (self.edges.dur > 0) & people.alive[self.edges.p1] & people.alive[self.edges.p2]
        for k in self.meta_keys():
            self.edges[k] = self.edges[k][active]
        return len(active)


class SexualNetwork(DynamicNetwork):
    """ Base class for all sexual networks """
    def __init__(self, key_dict=None, **kwargs):
        key_dict = sc.mergedicts({'acts': ss_int_}, key_dict)
        super().__init__(key_dict=key_dict, **kwargs)
        self.debut = ss.FloatArr('debut', default=0)
        return

    def active(self, people):
        # Exclude people who are not alive
        valid_age = people.age > self.debut
        active = self.participant & valid_age & people.alive
        return active

    def available(self, people, sex):
        # Currently assumes unpartnered people are available
        # Could modify this to account for concurrency
        # This property could also be overwritten by a NetworkConnector
        # which could incorporate information about membership in other
        # contact networks
        right_sex = people[sex]
        is_active = self.active(people)
        is_available = (right_sex & is_active).uids
        still_available = is_available.remove(self.members)
        return still_available

    def beta_per_dt(self, disease_beta=None, dt=None, uids=None):
        if uids is None: uids = Ellipsis
        return self.edges.beta[uids] * (1 - (1 - disease_beta) ** (self.edges.acts[uids] * dt))


# %% Specific instances of networks
__all__ += ['StaticNet', 'RandomNet', 'NullNet', 'MFNet', 'MSMNet', 'EmbeddingNet', 'MaternalNet', 'PrenatalNet', 'PostnatalNet']


class StaticNet(Network):
    """
    A network class of static partnerships converted from a networkx graph. There's no formation of new partnerships
    and initialized partnerships only end when one of the partners dies. The networkx graph can be created outside Starsim
    if population size is known. Or the graph can be created by passing a networkx generator function to Starsim.

    If "seed=True" is passed as a keyword argument or a parameter in pars, it is replaced with the built-in RNG.
    The parameter "n" is supplied automatically to be equal to n_agents.

    **Examples**::
        # Generate a networkx graph and pass to Starsim
        import networkx as nx
        import starsim as ss
        g = nx.scale_free_graph(n=10000)
        ss.StaticNet(graph=g)

        # Pass a networkx graph generator to Starsim
        ss.StaticNet(graph=nx.erdos_renyi_graph, p=0.0001, seed=True)

        # Just create a default graph
    """

    def __init__(self, graph=None, pars=None, **kwargs):
        super().__init__()
        self.graph = graph
        self.define_pars(seed=True)
        self.update_pars(pars, **kwargs)
        self.dist = ss.Dist(name='StaticNet')
        return

    def initialize(self, sim):
        super().initialize(sim)
        self.n_agents = sim.pars.n_agents
        if self.graph is None:
            self.graph = nx.fast_gnp_random_graph # Fast random (Erdos-Renyi) graph creator
            if 'p' not in self.pars and 'n_contacts' not in self.pars: # TODO: refactor
                self.pars.n_contacts = 10
        if 'n_contacts' in self.pars: # Convert from n_contacts to probability
            self.pars.p = self.pars.pop('n_contacts')/self.n_agents
        return
    
    def init_vals(self):
        super().init_vals()
        if 'seed' in self.pars and self.pars.seed is True:
            self.pars.seed = self.dist.rng
        if callable(self.graph):
            try:
                self.graph = self.graph(n=self.n_agents, **self.pars)
            except TypeError as e:
                print(f"{str(e)}: networkx {self.graph.name} not supported. Try using ss.NullNet().")
                raise e
        self.validate_pop(self.n_agents)
        self.get_edges()
        return

    def validate_pop(self, n_agents):
        n_nodes = self.graph.number_of_nodes()
        if n_nodes > n_agents:
            errmsg = (f"Please ensure the number of nodes in graph ({n_nodes}) is less than "
                      f"or equal to (<=) the agent population size ({n_agents}).")
            raise ValueError(errmsg)

        if not self.graph.number_of_edges():
            errmsg = f"The nx generator {self.graph.name} produced a graph with no edges"
            raise ValueError(errmsg)

    def get_edges(self):
        p1s = []
        p2s = []
        for edge in self.graph.edges():
            p1, p2 = edge
            p1s.append(p1)
            p2s.append(p2)
        edges = dict(p1=p1s, p2=p2s, beta=np.ones_like(p1s))
        self.append(edges)
        return


class RandomNet(DynamicNetwork):
    """ Random connectivity between agents """

    def __init__(self, pars=None, key_dict=None, **kwargs):
        """ Initialize """
        super().__init__(key_dict=key_dict)
        self.define_pars(
            n_contacts = ss.const(10),
            dur = 0,
        )
        self.update_pars(pars, **kwargs)
        self.dist = ss.Dist(distname='RandomNet') # Default RNG
        return

    def init_vals(self):
        self.add_pairs()
        return

    @staticmethod
    @nb.njit(cache=True)
    def get_source(inds, n_contacts):
        """ Optimized helper function for getting contacts """
        total_number_of_half_edges = np.sum(n_contacts)
        count = 0
        source = np.zeros((total_number_of_half_edges,), dtype=ss_int_)
        for i, person_id in enumerate(inds):
            n = n_contacts[i]
            source[count: count + n] = person_id
            count += n
        return source

    def get_edges(self, inds, n_contacts):
        """
        Efficiently generate edges

        Args:
            inds: List/array of person indices
            n_contacts: List/array the same length as `inds` with the number of contacts to assign to each person.

        Returns: Two arrays, for source and target
        """
        source = self.get_source(inds, n_contacts)
        target = self.dist.rng.permutation(source)
        self.dist.jump() # Reset the RNG manually # TODO, think if there's a better way
        return source, target

    def step(self):
        self.end_pairs()
        self.add_pairs()
        return

    def add_pairs(self):
        """ Generate edges """
        people = self.sim.people
        if isinstance(self.pars.n_contacts, ss.Dist):
            number_of_contacts = self.pars.n_contacts.rvs(people.uid[people.alive])  # or people.uid?
        else:
            number_of_contacts = np.full(len(people), self.pars.n_contacts)

        number_of_contacts = np.round(number_of_contacts / 2).astype(ss_int_)  # One-way contacts

        p1, p2 = self.get_edges(people.uid.__array__(), number_of_contacts)
        beta = np.ones(len(p1), dtype=ss_float_)

        if isinstance(self.pars.dur, ss.Dist):
            dur = self.pars.dur.rvs(p1)
        else:
            dur = np.full(len(p1), self.pars.dur)
        
        self.append(p1=p1, p2=p2, beta=beta, dur=dur)
        return


class NullNet(Network):
    """
    A convenience class for a network of size n that only has self-connections with a weight of 0.
    This network can be useful for debugging purposes or as a placeholder network during development
    for conditions that require more complex network mechanisms.

    Guarantees there's one (1) contact per agent (themselves), and that their connection weight is zero.

    For an empty network (ie, no edges) use
    >> import starsim as ss
    >> import networkx as nx
    >> empty_net_static = ss.StaticNet(nx.empty_graph)
    >> empty_net_rand = ss.RandomNet(n_contacts=0)

    """

    def __init__(self, n_people=None, **kwargs):
        self.n = n_people
        super().__init__(**kwargs)
        return

    def initialize(self, sim):
        super().initialize(sim)
        popsize = sim.pars['n_agents']
        if self.n is None:
            self.n = popsize
        else:
            if self.n > popsize:
                errormsg = f'Please ensure the size of the network ({self.n} is less than or equal to the population size ({popsize}).'
                raise ValueError(errormsg)
        self.get_edges()
        return

    def get_edges(self):
        indices = np.arange(self.n)
        self.append(dict(p1=indices, p2=indices, beta=np.zeros_like(indices)))
        return


class MFNet(SexualNetwork):
    """
    This network is built by **randomly pairing** males and female with variable
    relationship durations.
    """
    def __init__(self, pars=None, key_dict=None, **kwargs):
        super().__init__(key_dict=key_dict)
        self.define_pars(
            duration = ss.lognorm_ex(mean=15),  # Can vary by age, year, and individual pair. Set scale=exp(mu) and s=sigma where mu,sigma are of the underlying normal distribution.
            participation = ss.bernoulli(p=0.9),  # Probability of participating in this network - can vary by individual properties (age, sex, ...) using callable parameter values
            debut = ss.normal(loc=16),  # Age of debut can vary by using callable parameter values
            acts = ss.poisson(lam=80),
            rel_part_rates = 1.0,
        )
        self.update_pars(pars=pars, **kwargs)

        # Finish initialization
        self.dist = ss.choice(name='MFNet', replace=False) # Set the array later
        return

    def init_vals(self):
        self.set_network_states()
        self.add_pairs()
        return

    def set_network_states(self, upper_age=None):
        """ Set network states including age of entry into network and participation rates """
        self.set_debut(upper_age=upper_age)
        self.set_participation(upper_age=upper_age)
        return

    def set_participation(self, upper_age=None):
        """ Set people who will participate in the network at some point """
        people = self.sim.people
        if upper_age is None: uids = people.auids
        else: uids = (people.age < upper_age).uids
        self.participant[uids] = self.pars.participation.rvs(uids)
        return

    def set_debut(self, upper_age=None):
        """ Set debut age """
        people = self.sim.people
        if upper_age is None: uids = people.auids
        else: uids = (people.age < upper_age).uids
        self.debut[uids] = self.pars.debut.rvs(uids)
        return

    def add_pairs(self):
        people = self.sim.people
        available_m = self.available(people, 'male')
        available_f = self.available(people, 'female')

        # random.choice is not common-random-number safe, and therefore we do
        # not try to Stream-ify the following draws at this time.
        if len(available_m) <= len(available_f):
            self.dist.set(a=available_f)
            p1 = available_m
            p2 = self.dist.rvs(n=len(p1)) # TODO: not fully stream safe
        else:
            self.dist.set(a=available_m)
            p2 = available_f
            p1 = self.dist.rvs(n=len(p2))
        self.dist.jump() # TODO: think if there's a better way

        beta = np.ones_like(p1)

        # Figure out durations and acts
        if (len(p1) == len(np.unique(p1))):
            # No duplicates and user has enabled multirng, so use slotting based on p1
            dur_vals = self.pars.duration.rvs(p1)
            act_vals = self.pars.acts.rvs(p1)
        else: # TODO: rethink explanation without multirng
            # If multirng is enabled, we're here because some individuals in p1
            # are starting multiple relationships on this timestep. If using
            # slotted draws, as above, repeated relationships will get the same
            # duration and act rates, which is scientifically undesirable.
            # Instead, we fall back to a not-CRN safe approach:
            dur_vals = self.pars.duration.rvs(len(p1))  # Just use len(p1) to say how many draws are needed
            act_vals = self.pars.acts.rvs(len(p1))

        self.append(p1=p1, p2=p2, beta=beta, dur=dur_vals, acts=act_vals)

        return len(p1)

    def step(self):
        self.end_pairs()
        self.set_network_states(upper_age=self.sim.dt) # TODO: looks wrong
        self.add_pairs()
        return


class MSMNet(SexualNetwork):
    """
    A network that randomly pairs males
    """

    def __init__(self, pars=None, key_dict=None, **kwargs):
        super().__init__(key_dict=key_dict)
        self.define_pars(
            duration = ss.lognorm_ex(mean=15, stdev=15),
            debut = ss.normal(loc=16, scale=2),
            acts = ss.lognorm_ex(mean=80, stdev=20),
            participation = ss.bernoulli(p=0.1),
        )
        self.update_pars(pars, **kwargs)
        return

    def initialize(self, sim):
        # Add more here in line with MF network, e.g. age of debut
        # Or if too much replication then perhaps both these networks
        # should be subclasss of a specific network type (ask LY/DK)
        super().initialize(sim)
        self.set_network_states(sim.people)
        self.add_pairs(sim.people, ti=0)
        return

    def set_network_states(self, people, upper_age=None):
        """ Set network states including age of entry into network and participation rates """
        if upper_age is None: uids = people.uid[people.male]
        else: uids = people.uid[people.male & (people.age < upper_age)]

        # Participation
        self.participant[people.female] = False
        self.participant[uids] = self.participation.rvs(uids) # Should be CRN safe?

        # Debut
        self.debut[uids] = self.pars.debut.rvs(len(uids)) # Just pass len(uids) as this network is not crn safe anyway
        return

    def add_pairs(self):
        """ Pair all unpartnered MSM """
        available_m = self.available(self.sim.people, 'm')
        n_pairs = int(len(available_m)/2)
        p1 = available_m[:n_pairs]
        p2 = available_m[n_pairs:n_pairs*2]

        # Figure out durations
        if (len(p1) == len(np.unique(p1))):
            # No duplicates, so use slotting based on p1
            dur = self.pars.duration.rvs(p1)
            act_vals = self.pars.acts.rvs(p1)
        else:
            dur = self.pars.duration.rvs(len(p1)) # Just use len(p1) to say how many draws are needed
            act_vals = self.pars.acts.rvs(len(p1))

        self.append(p1=p1, p2=p2, beta=np.ones_like(p1), dur=dur, acts=act_vals)
        
        return len(p1)

    def step(self):
        self.end_pairs()
        self.set_network_states(upper_age=self.sim.dt) # TODO: this looks weird
        self.add_pairs()
        return


class EmbeddingNet(MFNet):
    """
    Heterosexual age-assortative network based on a one-dimensional embedding. Could be made more generic.
    """

    def __init__(self, pars=None, **kwargs):
        """
        Create a sexual network from a 1D embedding based on age

        Args:
            male_shift is the average age that males are older than females in partnerships
        """
        super().__init__()
        self.define_pars(
            inherit = True, # The MFNet already comes with pars, we want to keep those
            embedding_func = ss.normal(name='EmbeddingNet', loc=self.embedding_loc, scale=2),
            male_shift = 5,
        )
        self.update_pars(pars, **kwargs)
        return

    @staticmethod
    def embedding_loc(module, sim, uids):
        loc = sim.people.age[uids]
        loc[sim.people.female[uids]] += module.pars.male_shift  # Shift females so they will be paired with older men
        return loc

    def add_pairs(self):
        people = self.sim.people
        available_m = self.available(people, 'male')
        available_f = self.available(people, 'female')

        if not len(available_m) or not len(available_f):
            if ss.options.verbose > 1:
                print('No pairs to add')
            return 0

        available = ss.uids.cat(available_m, available_f)
        loc = self.pars.embedding_func.rvs(available)
        loc_f = loc[people.female[available]]
        loc_m = loc[~people.female[available]]

        dist_mat = spsp.distance_matrix(loc_m[:, np.newaxis], loc_f[:, np.newaxis])
        ind_m, ind_f = spo.linear_sum_assignment(dist_mat)
        n_pairs = len(ind_f)

        # Finalize pairs
        p1 = available_m[ind_m]
        p2 = available_f[ind_f]
        beta = np.ones(n_pairs) # TODO: Allow custom beta
        dur_vals = self.pars.duration.rvs(p1)
        act_vals = self.pars.acts.rvs(p1)

        self.append(p1=p1, p2=p2, beta=beta, dur=dur_vals, acts=act_vals)
        return len(beta)


class MaternalNet(DynamicNetwork):
    """
    Base class for maternal transmission
    Use PrenatalNet and PostnatalNet to capture transmission in different phases
    """
    def __init__(self, key_dict=None, prenatal=True, postnatal=False, **kwargs):
        """
        Initialized empty and filled with pregnancies throughout the simulation
        """
        key_dict = sc.mergedicts(dict(dur=ss_float_, start=ss_int_, end=ss_int_), key_dict)
        super().__init__(key_dict=key_dict, prenatal=prenatal, postnatal=postnatal, **kwargs)
        return

    def step(self):
        """
        Set beta to 0 for women who complete duration of transmission
        Keep connections for now, might want to consider removing
        """
<<<<<<< HEAD
        dt = self.sim.dt
        # Set beta to 0 for women who complete post-partum period
        # Keep connections for now, might want to consider removing
        self.edges.dur = self.edges.dur - dt # TODO: this looks weird
        inactive = self.edges.dur <= 0
        self.edges.beta[inactive] = 0
=======
        inactive = self.contacts.end <= self.sim.ti
        self.contacts.beta[inactive] = 0
>>>>>>> 837bf221
        return

    def end_pairs(self):
        people = self.sim.people
        active = (self.contacts.end > self.sim.ti) & people.alive[self.contacts.p1] & people.alive[self.contacts.p2]
        for k in self.meta_keys():
            self.contacts[k] = self.contacts[k][active]
        return len(active)

    def add_pairs(self, mother_inds=None, unborn_inds=None, dur=None, start=None):
        """ Add connections between pregnant women and their as-yet-unborn babies """
        if mother_inds is None:
            return 0
        else:
            if start is None: start = np.full_like(dur, fill_value=self.sim.ti)
            n = len(mother_inds)
            beta = np.ones(n)
            end = start + sc.promotetoarray(dur) / self.sim.dt
            self.append(p1=mother_inds, p2=unborn_inds, beta=beta, dur=dur, start=start, end=end)
            return n


class PrenatalNet(MaternalNet):
    """ Prenatal transmission network """
    def __init__(self, key_dict=None, prenatal=True, postnatal=False, **kwargs):
        super().__init__(key_dict=key_dict, prenatal=prenatal, postnatal=postnatal, **kwargs)
        return

class PostnatalNet(MaternalNet):
    """ Postnatal transmission network """
    def __init__(self, key_dict=None, prenatal=False, postnatal=True, **kwargs):
        super().__init__(key_dict=key_dict, prenatal=prenatal, postnatal=postnatal, **kwargs)
        return<|MERGE_RESOLUTION|>--- conflicted
+++ resolved
@@ -60,11 +60,7 @@
         network2 = ss.Network(**network, index=index, self_conn=self_conn, label=network.label)
     """
 
-<<<<<<< HEAD
-    def __init__(self, key_dict=None, vertical=False, name=None, label=None, **kwargs):
-=======
-    def __init__(self, key_dict=None, prenatal=False, postnatal=False, name=None, label=None, requires=None, **kwargs):
->>>>>>> 837bf221
+    def __init__(self, key_dict=None, prenatal=False, postnatal=False, name=None, label=None, **kwargs):
         # Initialize as a module
         super().__init__(name=name, label=label)
 
@@ -75,12 +71,8 @@
             beta = ss_float_,
         )
         self.meta = sc.mergedicts(default_keys, key_dict)
-<<<<<<< HEAD
-        self.vertical = vertical  # Whether transmission is bidirectional; defined in demographics.py
-=======
         self.prenatal = prenatal  # Prenatal connections are added at the time of conception. Requires ss.Pregnancy()
         self.postnatal = postnatal  # Postnatal connections are added at the time of delivery. Requires ss.Pregnancy()
->>>>>>> 837bf221
 
         # Initialize the keys of the network
         self.edges = sc.objdict()
@@ -787,24 +779,16 @@
         Set beta to 0 for women who complete duration of transmission
         Keep connections for now, might want to consider removing
         """
-<<<<<<< HEAD
-        dt = self.sim.dt
-        # Set beta to 0 for women who complete post-partum period
-        # Keep connections for now, might want to consider removing
-        self.edges.dur = self.edges.dur - dt # TODO: this looks weird
-        inactive = self.edges.dur <= 0
-        self.edges.beta[inactive] = 0
-=======
-        inactive = self.contacts.end <= self.sim.ti
+        inactive = self.edges.end <= self.sim.ti
         self.contacts.beta[inactive] = 0
->>>>>>> 837bf221
         return
 
     def end_pairs(self):
         people = self.sim.people
-        active = (self.contacts.end > self.sim.ti) & people.alive[self.contacts.p1] & people.alive[self.contacts.p2]
+        edges = self.edges
+        active = (edges.end > self.sim.ti) & people.alive[edges.p1] & people.alive[edges.p2]
         for k in self.meta_keys():
-            self.contacts[k] = self.contacts[k][active]
+            edges[k] = edges[k][active]
         return len(active)
 
     def add_pairs(self, mother_inds=None, unborn_inds=None, dur=None, start=None):
