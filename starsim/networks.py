"""
Networks that connect people within a population
"""
import networkx as nx
import numpy as np
import numba as nb
import sciris as sc
import starsim as ss
import scipy.optimize as spo
import scipy.spatial as spsp

# This has a significant impact on runtime, surprisingly
ss_float_ = ss.dtypes.float
ss_int_ = ss.dtypes.int


# Specify all externally visible functions this file defines; see also more definitions below
__all__ = ['Route', 'Network', 'DynamicNetwork', 'SexualNetwork']

# %% General network classes

class Route(ss.Module):
    """
    A transmission route -- e.g., a network, mixing pool, environmental transmission, etc.
    """
    pass


class Network(Route):
    """
    A class holding a single network of contact edges (connections) between people
    as well as methods for updating these.

    The input is typically arrays including: person 1 of the connection, person 2 of
    the connection, the weight of the connection, the duration and start/end times of
    the connection.

    Args:
        p1 (array): an array of length N, the number of connections in the network, with the indices of people on one side of the connection.
        p2 (array): an array of length N, the number of connections in the network, with the indices of people on the other side of the connection.
        beta (array): an array representing relative transmissibility of each connection for this network - TODO, do we need this?
        label (str): the name of the network (optional)
        kwargs (dict): other keys copied directly into the network

    Note that all arguments (except for label) must be arrays of the same length,
    although not all have to be supplied at the time of creation (they must all
    be the same at the time of initialization, though, or else validation will fail).

    **Examples**::

        # Generate an average of 10 contacts for 1000 people
        n_contacts_pp = 10
        n_people = 1000
        n = n_contacts_pp * n_people
        p1 = np.random.randint(n_people, size=n)
        p2 = np.random.randint(n_people, size=n)
        beta = np.ones(n)
        network = ss.Network(p1=p1, p2=p2, beta=beta, label='rand')
        network = ss.Network(dict(p1=p1, p2=p2, beta=beta), label='rand') # Alternate method

        # Convert one network to another with extra columns
        index = np.arange(n)
        self_conn = p1 == p2
        network2 = ss.Network(**network, index=index, self_conn=self_conn, label=network.label)
    """

    def __init__(self, key_dict=None, prenatal=False, postnatal=False, name=None, label=None, **kwargs):
        # Initialize as a module
        super().__init__(name=name, label=label)

        # Each relationship is characterized by these default set of keys, plus any user- or network-supplied ones
        default_keys = sc.objdict(
            p1 = ss_int_,
            p2 = ss_int_,
            beta = ss_float_,
        )
        self.meta = sc.mergedicts(default_keys, key_dict)
        self.prenatal = prenatal  # Prenatal connections are added at the time of conception. Requires ss.Pregnancy()
        self.postnatal = postnatal  # Postnatal connections are added at the time of delivery. Requires ss.Pregnancy()

        # Initialize the keys of the network
        self.edges = sc.objdict()
        for key, dtype in self.meta.items():
            self.edges[key] = np.empty((0,), dtype=dtype)

        # Set data, if provided
        for key, value in kwargs.items():
            self.edges[key] = np.array(value, dtype=self.meta.get(key)) # Overwrite dtype if supplied, else keep original
            self.initialized = True

        # Define states using placeholder values
        self.participant = ss.BoolArr('participant')
        self.validate_uids()
        return

    @property
    def p1(self):
        """ The first half of a network edge (person 1) """
        return self.edges['p1'] if 'p1' in self.edges else None

    @property
    def p2(self):
        """ The second half of a network edge (person 2) """
        return self.edges['p2'] if 'p2' in self.edges else None

    @property
    def beta(self):
        """ Relative transmission on each network edge """
        return self.edges['beta'] if 'beta' in self.edges else None

    def init_results(self):
        """ Store network length by default """
        super().init_results()
        self.define_results(
            ss.Result('n_edges', dtype=int, scale=True, label='Number of edges', auto_plot=False)
        )
        return

    def init_post(self, add_pairs=True):
        super().init_post()
        if add_pairs: self.add_pairs()
        return

    def __len__(self):
        """ The length is the number of edges """
        try:    return len(self.edges.p1)
        except: return 0

    def __repr__(self, **kwargs):
        """ Convert to a dataframe for printing """
        try:
            namestr = self.name
            labelstr = f'"{self.label}"' if self.label else '<no label>'
            keys_str = ', '.join(self.edges.keys())
            output = f'{namestr}({labelstr}, {keys_str})\n'  # e.g. Network("r", p1, p2, beta)
            output += self.to_df().__repr__()
        except:
            output = sc.prepr(self, vals=False)
        return output

    def __contains__(self, item):
        """
        Check if a person is present in a network

        Args:
            item: Person index

        Returns: True if person index appears in any interactions
        """
        return (item in self.edges.p1) or (item in self.edges.p2) # TODO: chek if (item in self.members) is faster

    @property
    def members(self):
        """ Return sorted array of all members """
        return np.unique([self.edges.p1, self.edges.p2]).view(ss.uids)

    def meta_keys(self):
        """ Return the keys for the network's meta information """
        return self.meta.keys()

    def set_network_states(self, people):
        """
        Many network states depend on properties of people -- e.g. MSM depends on being male,
        age of debut varies by sex and over time, and participation rates vary by age.
        Each time states are dynamically grown, this function should be called to set the network
        states that depend on other states.
        """
        pass

    def validate_uids(self):
        """ Ensure that p1, p2 are both UID arrays """
        edges = self.edges
        for key in ['p1', 'p2']:
            if key in edges:
                arr = edges[key]
                if not isinstance(arr, ss.uids):
                    self.edges[key] = ss.uids(arr)
        return

    def validate(self, force=True):
        """
        Check the integrity of the network: right types, right lengths.

        If dtype is incorrect, try to convert automatically; if length is incorrect,
        do not.
        """
        n = len(self.edges.p1)
        for key, dtype in self.meta.items():
            if dtype:
                actual = self.edges[key].dtype
                expected = dtype
                if actual != expected:
                    self.edges[key] = np.array(self.edges[key], dtype=expected)  # Try to convert to correct type
            actual_n = len(self.edges[key])
            if n != actual_n:
                errormsg = f'Expecting length {n} for network key "{key}"; got {actual_n}'  # Report length mismatches
                raise TypeError(errormsg)
        self.validate_uids()
        return

    def get_inds(self, inds, remove=False):
        """
        Get the specified indices from the edgelist and return them as a dict.

        Args:
            inds (int, array, slice): the indices to find
            remove (bool): whether to remove the indices
        """
        output = {}
        for key in self.meta_keys():
            output[key] = self.edges[key][inds]  # Copy to the output object
            if remove:
                self.edges[key] = np.delete(self.edges[key], inds)  # Remove from the original
                self.validate_uids()
        return output

    def pop_inds(self, inds):
        """
        "Pop" the specified indices from the edgelist and return them as a dict.
        Returns arguments in the right format to be used with network.append().

        Args:
            inds (int, array, slice): the indices to be removed
        """
        popped_inds = self.get_inds(inds, remove=True)
        return popped_inds

    def append(self, edges=None, **kwargs):
        """
        Append edges to the current network.

        Args:
            edges (dict): a dictionary of arrays with keys p1,p2,beta, as returned from network.pop_inds()
        """
        edges = sc.mergedicts(edges, kwargs)
        for key in self.meta_keys():
            curr_arr = self.edges[key]
            try:
                new_arr = edges[key]
            except KeyError:
                errormsg = f'Cannot append edges since required key "{key}" is missing'
                raise KeyError(errormsg)
            self.edges[key] = np.concatenate([curr_arr, new_arr])  # Resize to make room, preserving dtype
        self.validate_uids()
        return

    def update_results(self):
        """ Store the number of edges in the network """
        self.results['n_edges'][self.ti] = len(self)
        return

    def to_graph(self): # pragma: no cover
        """
        Convert to a networkx DiGraph

        **Example**::

            import networkx as nx
            sim = ss.Sim(n_agents=100, networks='mf').init()
            G = sim.networks.randomnet.to_graph()
            nx.draw(G)
        """
        keys = [('p1', int), ('p2', int), ('beta', float)]
        data = [np.array(self.edges[k], dtype=dtype).tolist() for k,dtype in keys]
        G = nx.DiGraph()
        G.add_weighted_edges_from(zip(*data), weight='beta')
        nx.set_edge_attributes(G, self.label, name='layer')
        return G

    def to_dict(self):
        """ Convert to dictionary """
        d = {k: self.edges[k] for k in self.meta_keys()}
        return d

    def to_df(self):
        """ Convert to dataframe """
        df = sc.dataframe.from_dict(self.to_dict())
        return df

    def from_df(self, df, keys=None):
        """ Convert from a dataframe """
        if keys is None:
            keys = self.meta_keys()
        for key in keys:
            self.edges[key] = df[key].to_numpy()
        return self

    def find_contacts(self, inds, as_array=True):
        """
        Find all contacts of the specified people

        For some purposes (e.g. contact tracing) it's necessary to find all the edges
        associated with a subset of the people in this network. Since edges are bidirectional
        it's necessary to check both p1 and p2 for the target indices. The return type is a Set
        so that there is no duplication of indices (otherwise if the Network has explicit
        symmetric interactions, they could appear multiple times). This is also for performance so
        that the calling code doesn't need to perform its own unique() operation. Note that
        this cannot be used for cases where multiple connections count differently than a single
        infection, e.g. exposure risk.

        Args:
            inds (array): indices of people whose edges to return
            as_array (bool): if true, return as sorted array (otherwise, return as unsorted set)

        Returns:
            contact_inds (array): a set of indices for pairing partners

        Example: If there were a network with
        - p1 = [1,2,3,4]
        - p2 = [2,3,1,4]
        Then find_edges([1,3]) would return {1,2,3}
        """

        # Check types
        if not isinstance(inds, np.ndarray):
            inds = sc.promotetoarray(inds)
        if inds.dtype != np.int64:  # pragma: no cover # This is int64 since indices often come from utils.true(), which returns int64
            inds = np.array(inds, dtype=np.int64)

        # Find the edges
        contact_inds = ss.find_contacts(self.edges.p1, self.edges.p2, inds)
        if as_array:
            contact_inds = np.fromiter(contact_inds, dtype=ss_int_)
            contact_inds.sort()

        return contact_inds

    def add_pairs(self):
        """ Define how pairs of people are formed """
        pass

    def remove_uids(self, uids):
        """
        Remove interactions involving specified UIDs
        This method is typically called via `People.remove()` and
        is specifically used when removing agents from the simulation.
        """
        keep = ~(np.isin(self.edges.p1, uids) | np.isin(self.edges.p2, uids))
        for k in self.meta_keys():
            self.edges[k] = self.edges[k][keep]

        return

    def net_beta(self, disease_beta=None, inds=None, disease=None):
        """ Calculate the beta for the given disease and network """
        if inds is None: inds = Ellipsis
        return self.edges.beta[inds] * disease_beta # Beta should already include dt if desired


class DynamicNetwork(Network):
    """ A network where partnerships update dynamically """
    def __init__(self, key_dict=None, **kwargs):
        key_dict = sc.mergedicts({'dur': ss_float_}, key_dict)
        super().__init__(key_dict=key_dict, **kwargs)
        return

    def step(self):
        self.end_pairs()
        self.add_pairs()
        return

    def end_pairs(self):
        people = self.sim.people
        self.edges.dur = self.edges.dur - self.t.dt # TODO: think about whether this is right # Update: it is, if duration is *NOT* a ss.dur! Otherwise it should be -1, in timestep units

        # Non-alive agents are removed
        active = (self.edges.dur > 0) & people.alive[self.edges.p1] & people.alive[self.edges.p2]
        for k in self.meta_keys():
            self.edges[k] = self.edges[k][active]
        return len(active)


class SexualNetwork(DynamicNetwork):
    """ Base class for all sexual networks """
    def __init__(self, key_dict=None, **kwargs):
        key_dict = sc.mergedicts({'acts': ss_int_}, key_dict)
        super().__init__(key_dict=key_dict, **kwargs)
        self.debut = ss.FloatArr('debut', default=0)
        return

    def active(self, people):
        # Exclude people who are not alive
        valid_age = people.age > self.debut
        active = self.participant & valid_age & people.alive
        return active

    def available(self, people, sex):
        # Currently assumes unpartnered people are available
        # Could modify this to account for concurrency
        # This property could also be overwritten by a NetworkConnector
        # which could incorporate information about membership in other
        # contact networks
        available = people[sex] & self.active(people)
        available[self.edges.p1] = False
        available[self.edges.p2] = False
        return available.uids

    def net_beta(self, disease_beta=None, inds=None, disease=None):
        if inds is None: inds = Ellipsis
        return self.edges.beta[inds] * (1 - (1 - disease_beta) ** (self.edges.acts[inds] * self.t.dt))


# %% Specific instances of networks
__all__ += ['StaticNet', 'RandomNet', 'ErdosRenyiNet', 'DiskNet', 'NullNet', 'MFNet', 'MSMNet', 'EmbeddingNet', 'MaternalNet', 'PrenatalNet', 'PostnatalNet']


class StaticNet(Network):
    """
    A network class of static partnerships converted from a networkx graph. There's no formation of new partnerships
    and initialized partnerships only end when one of the partners dies. The networkx graph can be created outside Starsim
    if population size is known. Or the graph can be created by passing a networkx generator function to Starsim.

    If "seed=True" is passed as a keyword argument or a parameter in pars, it is replaced with the built-in RNG.
    The parameter "n" is supplied automatically to be equal to n_agents.

    **Examples**::
        # Generate a networkx graph and pass to Starsim
        import networkx as nx
        import starsim as ss
        g = nx.scale_free_graph(n=10000)
        ss.StaticNet(graph=g)

        # Pass a networkx graph generator to Starsim
        ss.StaticNet(graph=nx.erdos_renyi_graph, p=0.0001, seed=True)

        # Just create a default graph
    """

    def __init__(self, graph=None, pars=None, **kwargs):
        super().__init__()
        self.graph = graph
        self.define_pars(seed=True, p=None, n_contacts=10)
        self.update_pars(pars, **kwargs)
        self.dist = ss.Dist(name='StaticNet')
        return

    def init_pre(self, sim):
        super().init_pre(sim)
        self.n_agents = sim.pars.n_agents
        if self.graph is None:
            self.graph = nx.fast_gnp_random_graph # Fast random (Erdos-Renyi) graph creator
        n_contacts = self.pars.pop('n_contacts') # Remove from pars dict, but use only if p is not supplied
        if self.pars.p is None: # Convert from n_contacts to probability
            self.pars.p = n_contacts/self.n_agents
        return

    def init_post(self):
        super().init_post()
        if 'seed' in self.pars and self.pars.seed is True:
            self.pars.seed = self.dist.rng
        if callable(self.graph):
            try:
                self.graph = self.graph(n=self.n_agents, **self.pars)
            except TypeError as e:
                print(f"{str(e)}: networkx {self.graph.name} not supported. Try using ss.NullNet().")
                raise e
        self.validate_pop(self.n_agents)
        self.get_edges()
        return

    def validate_pop(self, n_agents):
        n_nodes = self.graph.number_of_nodes()
        if n_nodes > n_agents:
            errmsg = (f"Please ensure the number of nodes in graph ({n_nodes}) is less than "
                      f"or equal to (<=) the agent population size ({n_agents}).")
            raise ValueError(errmsg)

        if not self.graph.number_of_edges():
            errmsg = f"The nx generator {self.graph.name} produced a graph with no edges"
            raise ValueError(errmsg)

    def get_edges(self):
        p1s = []
        p2s = []
        for edge in self.graph.edges():
            p1, p2 = edge
            p1s.append(p1)
            p2s.append(p2)
        edges = dict(p1=p1s, p2=p2s, beta=np.ones_like(p1s))
        self.append(edges)
        return

    def step(self):
        pass


class RandomNet(DynamicNetwork):
    """ Random connectivity between agents """

    def __init__(self, pars=None, key_dict=None, **kwargs):
        """ Initialize """
        super().__init__(key_dict=key_dict)
        self.define_pars(
            n_contacts = ss.constant(10),
            dur = 0, # Note; network edge durations are required to have the same unit as the network
        )
        self.update_pars(pars, **kwargs)
        self.dist = ss.Dist(distname='RandomNet') # Default RNG
        return

    def init_post(self):
        self.add_pairs()
        return

    @staticmethod
    @nb.njit(fastmath=True, parallel=False, cache=True)
    def get_source(inds, n_contacts):
        """ Optimized helper function for getting contacts """
        total_number_of_half_edges = np.sum(n_contacts)
        count = 0
        source = np.zeros((total_number_of_half_edges,), dtype=ss_int_)
        for i, person_id in enumerate(inds):
            n = n_contacts[i]
            source[count: count + n] = person_id
            count += n
        return source

    def get_edges(self, inds, n_contacts):
        """
        Efficiently find edges

        Note that because of the shuffling operation, each person is assigned 2N contacts
        (i.e. if a person has 5 contacts, they appear 5 times in the 'source' array and 5
        times in the 'target' array). Therefore, the `number_of_contacts` argument to this
        function should be HALF of the total contacts a person is expected to have, if both
        the source and target array outputs are used (e.g. for social contacts)

        adjusted_number_of_contacts = np.round(number_of_contacts / 2).astype(ss.dtype.int)

        Whereas for asymmetric contacts (e.g. staff-public interactions) it might not be necessary

        Args:
            inds: List/array of person indices
            number_of_contacts: List/array the same length as `inds` with the number of unidirectional
            contacts to assign to each person. Therefore, a person will have on average TWICE this number
            of random contacts.

        Returns: Two arrays, for source and target
        """
        source = self.get_source(inds, n_contacts)
        target = self.dist.rng.permutation(source)
        self.dist.jump() # Reset the RNG manually; does not auto-jump since using rng directly above # TODO, think if there's a better way
        return source, target

    def add_pairs(self):
        """ Generate edges """
        people = self.sim.people
        born = people.alive & (people.age > 0)
        if isinstance(self.pars.n_contacts, ss.Dist):
            number_of_contacts = self.pars.n_contacts.rvs(born.uids)  # or people.uid?
        else:
            number_of_contacts = np.ones(len(people))*self.pars.n_contacts

        number_of_contacts = sc.randround(number_of_contacts / 2).astype(ss_int_)  # One-way contacts

        p1, p2 = self.get_edges(born.uids, number_of_contacts)
        beta = np.ones(len(p1), dtype=ss_float_)

        if isinstance(self.pars.dur, ss.Dist):
            dur = self.pars.dur.rvs(p1)
        else:
            dur = np.ones(len(p1))*self.pars.dur # Other option would be np.full(len(p1), self.pars.dur.x), but this is harder to read

        self.append(p1=p1, p2=p2, beta=beta, dur=dur)
        return


class ErdosRenyiNet(DynamicNetwork):
    """
    In the Erdos-Renyi network, every possible edge has a probability, p, of
    being created on each time step.

    The degree of each node will have a binomial distribution, considering each
    of the N-1 possible edges connection this node to the others will be created
    with probability p.

    Please be careful with the `dur` parameter. When set to 0, new edges will be
    created on each time step. If positive, edges will persist for `dur` years.
    Note that the existence of edges from previous time steps will not prevent
    or otherwise alter the creation of new edges on each time step, edges will
    accumulate over time.
    """

    def __init__(self, pars=None, key_dict=None, **kwargs):
        """ Initialize """
        super().__init__(key_dict=key_dict)
        self.define_pars(
            p = 0.1, # Probability of each edge
            dur = 0, # Duration of zero ensures that new random edges are formed on each time step
        )
        self.update_pars(pars, **kwargs)
        self.randint = ss.randint(low=np.iinfo('int64').min, high=np.iinfo('int64').max, dtype=np.int64) # Used to draw a random number for each agent as part of creating edges
        return

    def init_post(self):
        self.add_pairs()
        return

    def add_pairs(self):
        """ Generate contacts """
        people = self.sim.people
        born_uids = (people.age > 0).uids

        # Sample integers
        ints = self.randint.rvs(born_uids)

        # All possible edges are upper triangle of complete matrix
        idx1, idx2 = np.triu_indices(n=len(born_uids), k=1)

        # Use integers to create random numbers per edge
        i1 = ints[idx1]
        i2 = ints[idx2]
        r = ss.utils.combine_rands(i1, i2) # TODO: use ss.multi_rand()
        edge = r <= self.pars.p

        p1 = idx1[edge]
        p2 = idx2[edge]
        beta = np.ones(len(p1), dtype=ss_float_)

        if isinstance(self.pars.dur, ss.Dist):
            dur = self.pars.dur.rvs(p1)
        else:
            dur = np.ones(len(p1))*self.pars.dur

        self.append(p1=p1, p2=p2, beta=beta, dur=dur)
        return


class DiskNet(Network):
    """
    Disk graph in which edges are made between agents located within a user-defined radius.

    Interactions take place within a square with edge length of 1. Agents are
    initialized to have a random position and orientation within this square. On
    each time step, agents advance v*dt in the direction they are pointed. When
    encountering a wall, agents are reflected.

    Edges are formed between two agents if they are within r distance of each other.
    """

    def __init__(self, pars=None, key_dict=None, **kwargs):
        """ Initialize """
        super().__init__(key_dict=key_dict)
        self.define_pars(
            r = 0.1, # Radius
            v = 0.05, # Velocity
        )
        self.update_pars(pars, **kwargs)
        self.define_states(
            ss.FloatArr('x', default=ss.random(), label='X position'),
            ss.FloatArr('y', default=ss.random(), label='Y position'),
            ss.FloatArr('theta', default=ss.uniform(high=2*np.pi), label='Heading'),
        )
        return

    def init_post(self):
        self.add_pairs()
        return

    def step(self):
        # Motion step
        vdt = self.pars.v * self.t.dt
        self.x[:] = self.x + vdt * np.cos(self.theta)
        self.y[:] = self.y + vdt * np.sin(self.theta)

        # Wall bounce

        ## Right edge
        inds = (self.x > 1).uids
        self.x[inds] = 2 - self.x[inds]
        self.theta[inds] = np.pi - self.theta[inds]

        ## Left edge
        inds = (self.x < 0).uids
        self.x[inds] =  -self.x[inds]
        self.theta[inds] = np.pi - self.theta[inds]

        ## Top edge
        inds = (self.y > 1).uids
        self.y[inds] = 2 - self.y[inds]
        self.theta[inds] = - self.theta[inds]

        ## Bottom edge
        inds = (self.y < 0).uids
        self.y[inds] = -self.y[inds]
        self.theta[inds] = - self.theta[inds]

        self.add_pairs()
        return

    def add_pairs(self):
        """ Generate contacts """
        p1, p2 = np.triu_indices(n=len(self.x), k=1)
        d12_sq = (self.x.raw[p2]-self.x.raw[p1])**2 + (self.y.raw[p2]-self.y.raw[p1])**2
        edge = d12_sq < self.pars.r**2

        self.edges['p1'] = ss.uids(p1[edge])
        self.edges['p2'] = ss.uids(p2[edge])
        self.edges['beta'] = np.ones(len(self.p1), dtype=ss_float_)

        return


class NullNet(Network):
    """
    A convenience class for a network of size n that only has self-connections with a weight of 0.
    This network can be useful for debugging purposes or as a placeholder network during development
    for conditions that require more complex network mechanisms.

    Guarantees there's one (1) contact per agent (themselves), and that their connection weight is zero.

    For an empty network (ie, no edges) use
    >> import starsim as ss
    >> import networkx as nx
    >> empty_net_static = ss.StaticNet(nx.empty_graph)
    >> empty_net_rand = ss.RandomNet(n_contacts=0)

    """

    def __init__(self, n_people=None, **kwargs):
        self.n = n_people
        super().__init__(**kwargs)
        return

    def init_pre(self, sim):
        super().init_pre(sim)
        popsize = sim.pars['n_agents']
        if self.n is None:
            self.n = popsize
        else:
            if self.n > popsize:
                errormsg = f'Please ensure the size of the network ({self.n} is less than or equal to the population size ({popsize}).'
                raise ValueError(errormsg)
        self.get_edges()
        return

    def get_edges(self):
        indices = np.arange(self.n)
        self.append(dict(p1=indices, p2=indices, beta=np.zeros_like(indices)))
        return

    def step(self):
        """ Not used for NullNet """
        pass


class MFNet(SexualNetwork):
    """
    This network is built by **randomly pairing** males and female with variable
    relationship durations.
    """
    def __init__(self, pars=None, key_dict=None, **kwargs):
        super().__init__(key_dict=key_dict)
        self.define_pars(
            duration = ss.lognorm_ex(mean=15),  # Can vary by age, year, and individual pair. Set scale=exp(mu) and s=sigma where mu,sigma are of the underlying normal distribution.
            participation = ss.bernoulli(p=0.9),  # Probability of participating in this network - can vary by individual properties (age, sex, ...) using callable parameter values
            debut = ss.normal(loc=16),  # Age of debut can vary by using callable parameter values
            acts = ss.poisson(lam=80), # TODO: make this work with ss.rate, which it currently does not due to network initialization limitations
            rel_part_rates = 1.0,
        )
        self.update_pars(pars=pars, **kwargs)

        # Finish initialization
        self.dist = ss.choice(name='MFNet', replace=False) # Set the array later
        return

    def init_post(self):
        self.set_network_states()
        self.add_pairs()
        return

    def set_network_states(self, upper_age=None):
        """ Set network states including age of entry into network and participation rates """
        self.set_debut(upper_age=upper_age)
        self.set_participation(upper_age=upper_age)
        return

    def set_participation(self, upper_age=None):
        """ Set people who will participate in the network at some point """
        people = self.sim.people
        if upper_age is None: uids = people.auids
        else: uids = (people.age < upper_age).uids
        self.participant[uids] = self.pars.participation.rvs(uids)
        return

    def set_debut(self, upper_age=None):
        """ Set debut age """
        people = self.sim.people
        if upper_age is None: uids = people.auids
        else: uids = (people.age < upper_age).uids
        self.debut[uids] = self.pars.debut.rvs(uids)
        return

    def add_pairs(self):
        people = self.sim.people
        available_m = self.available(people, 'male')
        available_f = self.available(people, 'female')

        # random.choice is not common-random-number safe, and therefore we do
        # not try to Stream-ify the following draws at this time.
        if len(available_m) <= len(available_f):
            self.dist.set(a=available_f)
            p1 = available_m
            p2 = self.dist.rvs(n=len(p1)) # TODO: not fully stream safe
        else:
            self.dist.set(a=available_m)
            p2 = available_f
            p1 = self.dist.rvs(n=len(p2))
        self.dist.jump() # TODO: think if there's a better way

        beta = np.ones_like(p1)

        # Figure out durations and acts
        if (len(p1) == len(np.unique(p1))):
            # No duplicates and user has enabled multirng, so use slotting based on p1
            dur_vals = self.pars.duration.rvs(p1)
            act_vals = self.pars.acts.rvs(p1)
        else: # TODO: rethink explanation without multirng
            # If multirng is enabled, we're here because some individuals in p1
            # are starting multiple relationships on this timestep. If using
            # slotted draws, as above, repeated relationships will get the same
            # duration and act rates, which is scientifically undesirable.
            # Instead, we fall back to a not-CRN safe approach:
            dur_vals = self.pars.duration.rvs(len(p1))  # Just use len(p1) to say how many draws are needed
            act_vals = self.pars.acts.rvs(len(p1))

        self.append(p1=p1, p2=p2, beta=beta, dur=dur_vals, acts=act_vals)

        return len(p1)

    def step(self):
        self.end_pairs()
        self.set_network_states(upper_age=self.t.dt) # TODO: check
        self.add_pairs()
        return


class MSMNet(SexualNetwork):
    """
    A network that randomly pairs males
    """

    def __init__(self, pars=None, key_dict=None, **kwargs):
        super().__init__(key_dict=key_dict)
        self.define_pars(
            duration = ss.lognorm_ex(mean=2, std=1),
            debut = ss.normal(loc=16, scale=2),
            acts = ss.lognorm_ex(mean=80, std=20),
            participation = ss.bernoulli(p=0.1),
        )
        self.update_pars(pars, **kwargs)
        return

    def init_post(self):
        self.set_network_states()
        self.add_pairs()
        return

    def set_network_states(self, upper_age=None):
        """ Set network states including age of entry into network and participation rates """
        people = self.sim.people
        if upper_age is None: uids = people.uid[people.male]
        else: uids = people.uid[people.male & (people.age < upper_age)]

        # Participation
        self.participant[people.female] = False
        self.participant[uids] = self.pars.participation.rvs(uids) # Should be CRN safe?

        # Debut
        self.debut[uids] = self.pars.debut.rvs(len(uids)) # Just pass len(uids) as this network is not crn safe anyway
        return

    def add_pairs(self):
        """ Pair all unpartnered MSM """
        available_m = self.available(self.sim.people, 'male')
        n_pairs = int(len(available_m)/2)
        p1 = available_m[:n_pairs]
        p2 = available_m[n_pairs:n_pairs*2]

        # Figure out durations
        if (len(p1) == len(np.unique(p1))):
            # No duplicates, so use slotting based on p1
            dur = self.pars.duration.rvs(p1)
            act_vals = self.pars.acts.rvs(p1)
        else:
            dur = self.pars.duration.rvs(len(p1)) # Just use len(p1) to say how many draws are needed
            act_vals = self.pars.acts.rvs(len(p1))

        self.append(p1=p1, p2=p2, beta=np.ones_like(p1), dur=dur, acts=act_vals)

        return len(p1)

    def step(self):
        self.end_pairs()
        self.set_network_states()
        self.add_pairs()
        return


class EmbeddingNet(MFNet):
    """
    Heterosexual age-assortative network based on a one-dimensional embedding. Could be made more generic.
    """

    def __init__(self, pars=None, **kwargs):
        """
        Create a sexual network from a 1D embedding based on age

        Args:
            male_shift is the average age that males are older than females in partnerships
        """
        super().__init__()
        self.define_pars(
            inherit = True, # The MFNet already comes with pars, we want to keep those
            embedding_func = ss.normal(name='EmbeddingNet', loc=self.embedding_loc, scale=2),
            male_shift = 5,
        )
        self.update_pars(pars, **kwargs)
        return

    @staticmethod
    def embedding_loc(module, sim, uids):
        loc = sim.people.age[uids]
        loc[sim.people.female[uids]] += module.pars.male_shift  # Shift females so they will be paired with older men
        return loc

    def add_pairs(self):
        people = self.sim.people
        available_m = self.available(people, 'male')
        available_f = self.available(people, 'female')

        if not len(available_m) or not len(available_f):
            if ss.options.verbose > 1:
                print('No pairs to add')
            return 0

        available = ss.uids.cat(available_m, available_f)
        loc = self.pars.embedding_func.rvs(available)
        loc_f = loc[people.female[available]]
        loc_m = loc[~people.female[available]]

        dist_mat = spsp.distance_matrix(loc_m[:, np.newaxis], loc_f[:, np.newaxis])
        ind_m, ind_f = spo.linear_sum_assignment(dist_mat)
        n_pairs = len(ind_f)

        # Finalize pairs
        p1 = available_m[ind_m]
        p2 = available_f[ind_f]
        beta = np.ones(n_pairs) # TODO: Allow custom beta
        dur_vals = self.pars.duration.rvs(p1)
        act_vals = self.pars.acts.rvs(p1)

        self.append(p1=p1, p2=p2, beta=beta, dur=dur_vals, acts=act_vals)
        return len(beta)


class MaternalNet(DynamicNetwork):
    """
    Base class for maternal transmission
    Use PrenatalNet and PostnatalNet to capture transmission in different phases
    """
    def __init__(self, key_dict=None, prenatal=True, postnatal=False, **kwargs):
        """
        Initialized empty and filled with pregnancies throughout the simulation
        """
        key_dict = sc.mergedicts(dict(dur=ss_float_, start=ss_int_, end=ss_int_), key_dict)
        super().__init__(key_dict=key_dict, prenatal=prenatal, postnatal=postnatal, **kwargs)
        return

    def step(self):
        """
        Set beta to 0 for women who complete duration of transmission
        Keep connections for now, might want to consider removing

        NB: add_pairs() and end_pairs() are NOT called here; this is done separately
        in ss.Pregnancy.update_states().
        """
        inactive = self.edges.end <= self.ti
        self.edges.beta[inactive] = 0
        return

    def end_pairs(self):
        people = self.sim.people
        edges = self.edges
        active = (edges.end > self.ti) & people.alive[edges.p1] & people.alive[edges.p2]
        for k in self.meta_keys():
            edges[k] = edges[k][active]
        return len(active)

    def add_pairs(self, mother_inds=None, unborn_inds=None, dur=None, start=None):
        """ Add connections between pregnant women and their as-yet-unborn babies """
        if mother_inds is None:
            return 0
        else:
            if start is None:
                start = np.ones_like(dur)*self.ti
            n = len(mother_inds)
            beta = np.ones(n)
            end = start + sc.promotetoarray(dur)
            self.append(p1=mother_inds, p2=unborn_inds, beta=beta, dur=dur, start=start, end=end)
            return n


class PrenatalNet(MaternalNet):
    """ Prenatal transmission network """
    def __init__(self, key_dict=None, prenatal=True, postnatal=False, **kwargs):
        super().__init__(key_dict=key_dict, prenatal=prenatal, postnatal=postnatal, **kwargs)
        return

class PostnatalNet(MaternalNet):
    """ Postnatal transmission network """
    def __init__(self, key_dict=None, prenatal=False, postnatal=True, **kwargs):
        super().__init__(key_dict=key_dict, prenatal=prenatal, postnatal=postnatal, **kwargs)
        return


__all__ += ['AgeGroup', 'MixingPools', 'MixingPool']

class AgeGroup(sc.prettyobj):
    """ A simple age-based filter that returns uids of agents that match the criteria """
    def __init__(self, low, high, do_cache=True):
        self.low = low
        self.high = high

        self.do_cache = do_cache
        self.uids = None # Cached
        self.ti_cache = -1

        self.name = repr(self)
        return

    def __call__(self, sim):
        if (not self.do_cache) or (self.ti_cache != sim.ti):
            in_group = sim.people.age >= self.low
            if self.high is not None:
                in_group = in_group & (sim.people.age < self.high)
            self.uids = ss.uids(in_group)
            self.ti_cache = sim.ti
        return self.uids

    def __repr__(self):
        return f'age({self.low}-{self.high})'


class MixingPools(Route):
    """
    A container for creating a rectangular array of MixingPool instances

    By default, separates the population into <15 and >15 age groups.

    Args:
        diseases (str): the diseases that transmit via these mixing pools
        src (inds): source agents; can be AgeGroup(), ss.uids(), or lambda(sim); None indicates all alive agents
        dst (inds): destination agents; as above
        beta (float): overall transmission via these mixing pools
        contacts (array): the relative connectivity between different mixing pools (can be float or Dist)

    **Example**::

        import starsim as ss
        mps = ss.MixingPools(
            diseases = 'sis',
            beta = 0.1,
            src = {'0-15': ss.AgeGroup(0, 15), '15+': ss.AgeGroup(15, None)},
            dst = {'0-15': ss.AgeGroup(0, 15), '15+': ss.AgeGroup(15, None)},
            contacts = [[2.4, 0.49], [0.91, 0.16]],
        )
        sim = ss.Sim(diseases='sis', networks=mps).run()
        sim.plot()
    """
    def __init__(self, pars=None, **kwargs):
        super().__init__()
        self.define_pars(
            diseases = None,
            src = None,
            dst = None,
            beta = ss.beta(0.1),
            contacts = None,
        )
        self.update_pars(pars, **kwargs)
        self.validate_pars()
        self.pools = []
        return

    def __len__(self):
        try:    return len(self.pools)
        except: return 0

    def validate_pars(self):
        """ Check that src and dst have correct types, and contacts is the correct shape """
        p = self.pars

        # Validate src and dst
        if not isinstance(p.src, dict):
            errormsg = f'src must be a provided as a dictionary, not {type(self.pars.src)}'
            raise TypeError(errormsg)
        if not isinstance(p.dst, dict):
            raise TypeError(f'dst must be a provided as a dictionary, not {type(self.pars.src)}')
        p.src = sc.objdict(p.src)
        p.dst = sc.objdict(p.dst)

        # Validate the contacts
        if p.contacts is None:
            p.contacts = np.ones((len(p.src), len(p.dst)))
        p.contacts = np.array(p.contacts)
        actual = p.contacts.shape
        expected = (len(p.src), len(p.dst))
        if actual != expected:
            errormsg = f'The number of source and destination groups must match the number of rows and columns in the mixing matrix, but {actual} != {expected}.'
            raise ValueError(errormsg)

        return

    def init_pre(self, sim):
        super().init_pre(sim)
        p = self.pars

        self.pools = []
        for i,sk,src in p.src.enumitems():
            for j,dk,dst in p.dst.enumitems():
                contacts = p.contacts[i,j]
                if sc.isnumber(contacts): # If it's a number, convert to a distribution
                    contacts = ss.poisson(lam=contacts)
                name = f'pool:{sk}->{dk}'
                mp = MixingPool(name=name, diseases=p.diseases, beta=p.beta, contacts=contacts, src=src, dst=dst)
                mp.init_pre(sim) # Initialize the pool
                self.pools.append(mp)
        return

    def init_post(self):
        """ Initialize each mixing pool """
        for mp in self.pools:
            mp.init_post()
        return

    def compute_transmission(self, *args, **kwargs):
        new_cases = []
        for mp in self.pools:
            new_cases.extend(mp.compute_transmission(*args, **kwargs))
        return new_cases

    def remove_uids(self, uids):
        """ Remove UIDs from each mixing pool """
        for mp in self.pools:
            mp.remove_uids(uids)
        return

    def step(self):
        return


class MixingPool(Route):
    """
    Define a single mixing pool; can be used as a drop-in replacement for a network.

    Args:
        diseases (str): the diseases that transmit via this mixing pool
        src (inds): source agents; can be AgeGroup(), ss.uids(), or lambda(sim); None indicates all alive agents
        dst (inds): destination agents; as above
        beta (float): overall transmission
        contacts (Dist): the number of effective contacts of the destination agents

    **Example**::

        import starsim as ss

        # Set the parameters
        mp_pars = dict(
            src = lambda sim: sim.people.male, # only males are infectious
            dst = None, # all agents are susceptible
            beta = ss.beta(0.2),
            contacts = ss.poisson(lam=4),
        )

        # Seed 5% of the male population
        def p_init(self, sim, uids):
            return 0.05*sim.people.male

        # Create and run the sim
        sis = ss.SIS(init_prev=p_init)
        mp = ss.MixingPool(mp_pars)
        sim = ss.Sim(diseases=sis, networks=mp)
        sim.run()
        sim.plot()
    """
    def __init__(self, pars=None, **kwargs):
        super().__init__()
        self.define_pars(
            diseases = None,
            src = None,
            dst = None, # Same as src
            beta = ss.beta(0.2),
            contacts = ss.poisson(1.0),
        )
        self.update_pars(pars, **kwargs)

        self.define_states(
            ss.FloatArr('eff_contacts', default=self.pars.contacts, label='Effective number of contacts')
        )

        self.pars.diseases = sc.promotetolist(self.pars.diseases)
        self.diseases = None
        self.src_uids = None
        self.dst_uids = None

        self.p_acquire = ss.bernoulli(p=0) # Placeholder value

        return

    def __len__(self):
        try:
            return len(self.pars.dst)
        except:
            return 0

    def init_post(self):
        super().init_post()

        if len(self.pars.diseases) == 0:
            self.diseases = [d for d in self.sim.diseases.values() if isinstance(d, ss.Infection)] # Assume the user wants all communicable diseases
        else:
            self.diseases = []
            for d in self.pars.diseases:
                if not isinstance(d, str):
                    raise TypeError(f'Diseases can be specified as ss.Disease objects or strings, not {type(d)}')
                if d not in self.sim.diseases:
                    raise KeyError(f'Could not find disease with name {d} in the list of diseases.')

                dis = self.sim.diseases[d]
                if not isinstance(dis, ss.Infection):
                    raise TypeError(f'Cannot create a mixing pool for disease {d}. Mixing pools only work for communicable diseases.')
                self.diseases.append(dis)

            if len(self.diseases) == 0:
                raise ValueError('You must specify at least one transmissible disease to use mixing pools')
        return

    def get_uids(self, func_or_array):
        if func_or_array is None:
            return self.sim.people.auids
        elif callable(func_or_array):
            return func_or_array(self.sim)
        elif isinstance(func_or_array, ss.uids):
            return func_or_array
        raise Exception('src must be either a callable function, e.g. lambda sim: ss.uids(sim.people.age<5), or an array of uids.')

    def remove_uids(self, uids):
        """ If UIDs are supplied explicitly, remove them if people die """
        for key in ['src', 'dst']:
            inds = self.pars[key]
            if isinstance(inds, ss.uids):
                self.pars[key] = inds.remove(uids)
        return

    def compute_transmission(self, rel_sus, rel_trans, disease_beta):
        """
        Calculate transmission

        This is called from Infection.infect() together with network transmission.

        :param rel_sus: Relative susceptibility
        :param rel_trans: Relative infectiousness
        :param disease_beta: The beta value for the disease. This is typically calculated as a
                             pair of values as networks are bidirectional, however, only the first value
                             is used because mixing pools are unidirectional.
        :return: UIDs of agents who acquired the disease at this step
        """

        if disease_beta[0] == 0:
            return []

        # Determine the mixing pool beta value
        beta = self.pars.beta
<<<<<<< HEAD
        if isinstance(beta, ss.beta):
            beta = beta.values  # Don't use as a time probability
=======

>>>>>>> e1128b3f
        if beta == 0:
            return []

        # Get source and target UIDs
        self.src_uids = self.get_uids(self.pars.src)
        self.dst_uids = self.get_uids(self.pars.dst)
        if len(self.src_uids) == 0 or len(self.dst_uids) == 0:
            return []

        # Calculate transmission
        trans = np.mean(rel_trans[self.src_uids])
        acq = self.eff_contacts[self.dst_uids] * rel_sus[self.dst_uids]
        p = beta*disease_beta[0]*trans*acq
        self.p_acquire.set(p=p)
        return self.p_acquire.filter(self.dst_uids)

    def step(self):
        return<|MERGE_RESOLUTION|>--- conflicted
+++ resolved
@@ -1271,12 +1271,6 @@
 
         # Determine the mixing pool beta value
         beta = self.pars.beta
-<<<<<<< HEAD
-        if isinstance(beta, ss.beta):
-            beta = beta.values  # Don't use as a time probability
-=======
-
->>>>>>> e1128b3f
         if beta == 0:
             return []
 
