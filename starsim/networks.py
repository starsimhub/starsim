--- conflicted
+++ resolved
@@ -1076,11 +1076,7 @@
             diseases = None,
             src = None,
             dst = None,
-<<<<<<< HEAD
-            beta = ss.RateProb(0.1),
-=======
-            beta = 0.2,
->>>>>>> a2533361
+            beta = ss.Rate(0.2),
             contacts = None,
         )
         self.update_pars(**kwargs)
@@ -1174,11 +1170,7 @@
         mp_pars = dict(
             src = lambda sim: sim.people.male, # only males are infectious
             dst = None, # all agents are susceptible
-<<<<<<< HEAD
-            beta = ss.RateProb(0.2),
-=======
-            beta = 0.2,
->>>>>>> a2533361
+            beta = ss.Rate(0.2),
             contacts = ss.poisson(lam=4),
         )
 
@@ -1199,11 +1191,7 @@
             diseases = None,
             src = None,
             dst = None, # Same as src
-<<<<<<< HEAD
-            beta = ss.RateProb(0.2),
-=======
-            beta = 0.2,
->>>>>>> a2533361
+            beta = ss.Rate(0.2),
             contacts = ss.poisson(1.0),
         )
         self.update_pars(**kwargs)
