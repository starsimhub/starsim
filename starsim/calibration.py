--- conflicted
+++ resolved
@@ -9,6 +9,7 @@
 import sciris as sc
 import starsim as ss
 import matplotlib.pyplot as plt
+from enum import Enum
 
 
 __all__ = ['Calibration', 'CalibComponent', 'eConform', 'eLikelihood']
@@ -426,11 +427,9 @@
             plt.xlabel('Trial number')
             plt.ylabel('Mismatch')
         sc.figlayout()
-<<<<<<< HEAD
         return fig
 
-
-from enum import Enum
+#############
 
 class eConform(Enum):
     PREVALENT = 0
@@ -536,7 +535,4 @@
         return f'Calibration component with name {self.name}'
 
     def plot(self):
-        pass
-=======
-        return ss.return_fig(fig)
->>>>>>> faa8d8d5
+        pass