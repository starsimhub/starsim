--- conflicted
+++ resolved
@@ -77,15 +77,7 @@
     @classmethod
     def _reset_class(cls, obj):
         """ Manually reset the class from pd.Timestamp to ss.date """
-<<<<<<< HEAD
         obj.__class__ = Date
-=======
-        try:
-            obj.__class__ = date
-        except:
-            warnmsg = f'Unable to convert {obj} to ss.date(); proceeding with pd.Timestamp'
-            ss.warn(warnmsg)
->>>>>>> a2533361
         return obj
 
     def __reduce__(self):
