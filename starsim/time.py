--- conflicted
+++ resolved
@@ -1082,42 +1082,6 @@
         except:
             return False
 
-<<<<<<< HEAD
-=======
-    @property
-    def is_unitless(self):
-        return is_unitless(self.unit)
-
-    def equiv(self, other):
-        """ Determine if two Time objects have identical parameters """
-        if not isinstance(other, Time):
-            errormsg = f'Can only compare two ss.Time objects, not {type(other)}'
-            raise TypeError(errormsg)
-        attrs = ['start', 'stop', 'dt', 'unit'] # The attributes that determine if two Time objects are equivalent
-        try:
-            for attr in attrs:
-                assert getattr(self, attr) == getattr(other, attr)
-            return True
-        except:
-            return False # If either not equal, or different objects
-
-    def __setstate__(self, state):
-        """ Custom setstate to unpickle ss.date() instances correctly """
-        self.__dict__.update(state)
-        self._convert_timestamps()
-        return
-
-    def _convert_timestamps(self):
-        """ Replace pd.Timestamp instances with ss.date(); required due to pandas limitations with pickling """
-        objs = [self.start, self.stop]
-        objs += sc.tolist(self.datevec, coerce='full')
-        objs += sc.tolist(self.timevec, coerce='full')
-        objs = [obj for obj in objs if type(obj) == pd.Timestamp]
-        for obj in objs:
-            date._reset_class(obj)
-        return
-
->>>>>>> f179563e
     def update(self, pars=None, parent=None, reset=True, force=None, **kwargs):
         """ Reconcile different ways of supplying inputs """
         pars = sc.mergedicts(pars)
@@ -1155,7 +1119,6 @@
 
     def init(self, sim=None):
         """ Initialize all vectors """
-<<<<<<< HEAD
 
         if sim is not None:
             self.dt = sc.ifelse(self.dt, sim.t.dt, sim.pars.dt)
@@ -1183,86 +1146,11 @@
                 elif sc.isnumber(stop) and stop < 1900:
                     stop = Dur(stop)
                     start = Dur(0)
-=======
-        # Initial validation
-        self.unit = validate_unit(self.unit)
-
-        # Copy missing values from sim
-        if isinstance(sim, ss.Sim):
-            sim_available = True
-            self.unit = sc.ifelse(self.unit, sim.t.unit)
-            if self.unit == sim.t.unit: # Units match, use directly
-                sim_dt = sim.t.dt
-                sim_start = sim.t.start
-                sim_stop = sim.t.stop
-            else: # Units don't match, use datevec instead
-                sim_dt = 1.0 # Don't try to reset the dt if the units don't match
-                sim_start = sim.t.datevec[0]
-                sim_stop = sim.t.datevec[-1]
-            self.dt = sc.ifelse(self.dt, sim_dt)
-            self.start = sc.ifelse(self.start, sim_start)
-            self.stop = sc.ifelse(self.stop, sim_stop)
-        else:
-            sim_available = False
-
-        # Handle start and stop
-        self.start = self.start if self.is_numeric else date(self.start)
-        self.stop  = self.stop  if self.is_numeric else date(self.stop)
-
-        # Convert start and stop to dates
-        date_start = self.start
-        date_stop = self.stop
-        date_unit = 'year' if not has_units(self.unit) else self.unit # Use year by default
-        dt_year = time_ratio(unit1=date_unit, dt1=self.dt, unit2='year', dt2=1.0) # Timestep in units of years
-        offset = 0
-        if self.is_numeric and date_start == 0:
-            date_start = ss.date(ss.time.default_start[date_unit])
-            date_stop = date_start + ss.dur(date_stop, unit=date_unit)
-            offset = date_start.year
-
-        # If everything matches the sim, just copy that
-        if sim_available and self.equiv(sim.t):
-            timevec = sim.t.timevec.copy()
-            yearvec = sim.t.yearvec.copy()
-            datevec = sim.t.datevec.copy()
-
-        # If numeric, treat that as the ground truth
-        elif self.is_numeric:
-            ratio = time_ratio(unit1=date_unit, unit2='year')
-            timevec = round_tvec(sc.inclusiverange(self.start, self.stop, self.dt))
-            yearvec = round_tvec((timevec-timevec[0])*ratio + offset + timevec[0]) # TODO: simplify
-            datevec = years_to_dates(yearvec)
-
-        # If unitless, just use that
-        elif self.is_unitless:
-            timevec = round_tvec(sc.inclusiverange(self.start, self.stop, self.dt))
-            yearvec = round_tvec(timevec)
-            datevec = timevec
-
-        # If the unit is years, handle that
-        elif date_unit == 'year': # For years, the yearvec is the most robust representation
-            start_year = sc.datetoyear(date_start.date())
-            stop_year = sc.datetoyear(date_stop.date())
-            yearvec = round_tvec(sc.inclusiverange(start_year, stop_year, self.dt))
-            datevec = years_to_dates(yearvec)
-            timevec = datevec
-
-        # Otherwise, use dates as the ground truth
-        else:
-            if int(self.dt) == self.dt: # The step is integer-like, use exactly
-                key = date_unit + 's' # e.g. day -> days
-                datelist = sc.daterange(date_start, date_stop, interval={key:int(self.dt)})
-            else: # Convert to the sim unit instead
-                day_delta = time_ratio(unit1=date_unit, dt1=self.dt, unit2='day', dt2=1.0, as_int=True)
-                if day_delta >= 1:
-                    datelist = sc.daterange(date_start, date_stop, interval={'days':day_delta})
->>>>>>> f179563e
                 else:
                     stop = Date(stop)
                     start = self.default_start
                 dur = stop-start
 
-<<<<<<< HEAD
             case (None, None, dur):
                 start = self.default_start
                 stop = start+dur
@@ -1343,47 +1231,6 @@
         self.initialized = True
         return self
 
-=======
-    def make_abstvec(self, sim):
-        """ Convert the current time vector into sim units """
-        # They match: no conversion necessary
-        if self.equiv(sim.t):
-            self.abstvec = sim.t.abstvec
-
-        # They don't match
-        else:
-            # Validation
-            if self.is_unitless != sim.t.is_unitless:
-                errormsg = f'Cannot mix units with unitless time: sim.unit={sim.t.unit} {self.name}.unit={self.unit}'
-                raise ValueError(errormsg)
-
-            # Both are unitless or numeric
-            both_unitless = self.is_unitless and sim.t.is_unitless
-            both_numeric = self.is_numeric and sim.t.is_numeric
-            if both_unitless or both_numeric:
-                abstvec = self.tvec.copy() # Start by copying the current time vector
-                ratio = time_ratio(unit1=self.unit, dt1=1.0, unit2=sim.t.unit, dt2=1.0) # tvec has sim units, but not dt
-                if ratio != 1.0:
-                    abstvec *= ratio # TODO: CHECK
-                start_diff = self.start - sim.t.start
-                if start_diff != 0.0:
-                    abstvec += start_diff
-
-            # The sim uses years; use yearvec
-            elif sim.t.unit == 'year':
-                abstvec = self.yearvec.copy()
-                abstvec -= sim.t.yearvec[0] # Start relative to sim start
-
-            # Otherwise (days, weeks, months), use datevec and convert to days
-            else:
-                dayvec = dates_to_days(self.datevec, start_date=sim.t.datevec[0])
-                ratio = time_ratio(unit1='day', dt1=1.0, unit2=sim.t.unit, dt2=1.0)
-                abstvec = dayvec*ratio # Convert into sim time units
-
-            self.abstvec = round_tvec(abstvec) # Avoid floating point inconsistencies
-        return
->>>>>>> f179563e
-
     def now(self, key=None):
         """
         Get the current simulation time
@@ -1459,7 +1306,6 @@
     from starsim.time import *   # Import the classes from Starsim so that Dur is an ss.Dur rather than just a bare Dur etc.
     import starsim as ss
 
-
     def loc(module, sim, uids):
         return np.array([Dur(x) for x in range(uids)])
 
@@ -1496,28 +1342,16 @@
     ss.Date(2050) - ss.Date(2020)
 
 
-<<<<<<< HEAD
     print(Dur(weeks=1)+Dur(1/52))
     print(Dur(1/52)+Dur(weeks=1))
     print(Dur(weeks=1)/Dur(1/52))
     print(DateDur(YearDur(2/52)))
-=======
-def days(v, parent_unit=None, parent_dt=None):
-    """ Shortcut to [ss.dur(value, units='day')](`starsim.time.dur`) """
-    return dur(v=v, unit='day', parent_unit=parent_unit, parent_dt=parent_dt)
->>>>>>> f179563e
 
     # Date('2020-01-01') + Dur(weeks=52)  # Should give us 30th December 2020
     Date('2020-01-01') + 2.5*Dur(weeks=1)  # Should give us 30th December 2020
     Date('2020-01-01') + 52*Dur(weeks=1)  # Should give us 30th December 2020
     Date('2020-01-01') + 52*Dur(1/52) # Should give us 1st Jan 2021
 
-<<<<<<< HEAD
-=======
-def years(v, parent_unit=None, parent_dt=None):
-    """ Shortcut to [ss.dur(value, units='year')](`starsim.time.dur`) """
-    return dur(v=v, unit='year', parent_unit=parent_unit, parent_dt=parent_dt)
->>>>>>> f179563e
 
     import pickle
     x = Date('2020-01-01')
