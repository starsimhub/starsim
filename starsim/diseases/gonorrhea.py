"""
Define default gonorrhea disease module and related interventions
"""

import numpy as np
import starsim as ss

__all__ = ['Gonorrhea']

class Gonorrhea(ss.Infection):

    def __init__(self, pars=None, par_dists=None, *args, **kwargs):

        # States additional to the default disease states (see base class)
        self.symptomatic = ss.State('symptomatic', bool, False)
        self.ti_clearance = ss.State('ti_clearance', int, ss.INT_NAN)
        self.p_symp = ss.State('p_symp', float, 1)

        # Parameters
<<<<<<< HEAD
        pars = ss.omerge({
            'dur_inf_in_days': sps.lognorm(s=0.6, scale=10),  # median of 10 days (IQR 7–15 days) https://sti.bmj.com/content/96/8/556
            'p_symp': 0.5,  # Share of infections that are symptomatic. Placeholder value
            'p_clear': 0.2,  # Share of infections that spontaneously clear: https://sti.bmj.com/content/96/8/556
            'init_prev': 0.1,
        }, pars)

        par_dists = ss.omerge({
            'dur_inf_in_days': sps.lognorm,
            'p_symp': sps.bernoulli,
            'p_clear': sps.bernoulli,
            'init_prev': sps.bernoulli,
        }, par_dists)

        super().__init__(pars=pars, par_dists=par_dists, *args, **kwargs)
=======
        self.pars = ss.omerge({
            'dur_inf_in_days': ss.lognorm(s=0.6, scale=10),  # median of 10 days (IQR 7–15 days) https://sti.bmj.com/content/96/8/556
            'p_symp': ss.bernoulli(p=0.5),  # Share of infections that are symptomatic. Placeholder value
            'p_clear': ss.bernoulli(p=0.2),  # Share of infections that spontaneously clear: https://sti.bmj.com/content/96/8/556
            'init_prev': ss.bernoulli(p=0.1),
        }, self.pars)
>>>>>>> 96a794e7

        # Additional states dependent on parameter values, e.g. self.p_symp?
        # These might be useful for connectors to target, e.g. if HIV reduces p_clear

        return

    def init_results(self, sim):
        """
        Initialize results
        """
        super().init_results(sim)
        self.results += ss.Result(self.name, 'n_symptomatic', sim.npts, dtype=int)
        self.results += ss.Result(self.name, 'new_clearances', sim.npts, dtype=int)
        return

    def update_results(self, sim):
        super(Gonorrhea, self).update_results(sim)
        self.results['n_symptomatic'][sim.ti] = np.count_nonzero(self.symptomatic)
        self.results['new_clearances'][sim.ti] = np.count_nonzero(self.ti_clearance == sim.ti)
        return

    def update_pre(self, sim):
        # What if something in here should depend on another module?
        # I guess we could just check for it e.g., 'if HIV in sim.modules' or
        # 'if 'hiv' in sim.people' or something
        # Natural clearance
        clearances = self.ti_clearance <= sim.ti
        self.susceptible[clearances] = True
        self.infected[clearances] = False
        self.symptomatic[clearances] = False
        self.ti_clearance[clearances] = sim.ti

        return
    
    def make_new_cases(self, sim):
        super(Gonorrhea, self).make_new_cases(sim)
        return

    def set_prognoses(self, sim, target_uids, source_uids=None):
        """
        Natural history of gonorrhea for adult infection
        """
        super().set_prognoses(sim, target_uids, source_uids)

        # Set infection status
        self.susceptible[target_uids] = False
        self.infected[target_uids] = True
        self.ti_infected[target_uids] = sim.ti

        # Set infection status
        symp_uids = self.pars.p_symp.filter(target_uids)
        self.symptomatic[symp_uids] = True

        # Set natural clearance
        clear_uids = self.pars.p_clear.filter(target_uids)
        dur = sim.ti + self.pars['dur_inf_in_days'].rvs(clear_uids)/365/sim.pars.dt # Convert from days to years and then adjust for dt
        self.ti_clearance[clear_uids] = dur

        return

    def set_congenital(self, sim, target_uids, source_uids=None):
        pass<|MERGE_RESOLUTION|>--- conflicted
+++ resolved
@@ -17,30 +17,21 @@
         self.p_symp = ss.State('p_symp', float, 1)
 
         # Parameters
-<<<<<<< HEAD
         pars = ss.omerge({
-            'dur_inf_in_days': sps.lognorm(s=0.6, scale=10),  # median of 10 days (IQR 7–15 days) https://sti.bmj.com/content/96/8/556
+            'dur_inf_in_days': ss.lognorm(s=0.6, scale=10),  # median of 10 days (IQR 7–15 days) https://sti.bmj.com/content/96/8/556
             'p_symp': 0.5,  # Share of infections that are symptomatic. Placeholder value
             'p_clear': 0.2,  # Share of infections that spontaneously clear: https://sti.bmj.com/content/96/8/556
             'init_prev': 0.1,
         }, pars)
 
         par_dists = ss.omerge({
-            'dur_inf_in_days': sps.lognorm,
-            'p_symp': sps.bernoulli,
-            'p_clear': sps.bernoulli,
-            'init_prev': sps.bernoulli,
+            'dur_inf_in_days': ss.lognorm,
+            'p_symp': ss.bernoulli,
+            'p_clear': ss.bernoulli,
+            'init_prev': ss.bernoulli,
         }, par_dists)
 
         super().__init__(pars=pars, par_dists=par_dists, *args, **kwargs)
-=======
-        self.pars = ss.omerge({
-            'dur_inf_in_days': ss.lognorm(s=0.6, scale=10),  # median of 10 days (IQR 7–15 days) https://sti.bmj.com/content/96/8/556
-            'p_symp': ss.bernoulli(p=0.5),  # Share of infections that are symptomatic. Placeholder value
-            'p_clear': ss.bernoulli(p=0.2),  # Share of infections that spontaneously clear: https://sti.bmj.com/content/96/8/556
-            'init_prev': ss.bernoulli(p=0.1),
-        }, self.pars)
->>>>>>> 96a794e7
 
         # Additional states dependent on parameter values, e.g. self.p_symp?
         # These might be useful for connectors to target, e.g. if HIV reduces p_clear
