--- conflicted
+++ resolved
@@ -594,12 +594,8 @@
 
 # Add common distributions so they can be imported directly; assigned to a variable since used in help messages
 dist_list = ['random', 'uniform', 'normal', 'lognorm_ex', 'lognorm_im', 'expon',
-<<<<<<< HEAD
              'poisson', 'weibull', 'constant', 'randint', 'rand_raw', 'bernoulli',
-             'choice', 'histogram']
-=======
-             'poisson', 'weibull', 'const', 'randint', 'bernoulli', 'choice', 'multi_random']
->>>>>>> b19ad19d
+             'choice', 'histogram', 'multi_random']
 __all__ += dist_list
 
 
@@ -824,7 +820,6 @@
         return rvs
 
 
-<<<<<<< HEAD
 class constant(Dist):
     """
     Constant (delta) distribution: equivalent to np.full()
@@ -833,11 +828,6 @@
         v (float): the value to return
     """
     def __init__(self, v=0.0, **kwargs):
-=======
-class const(Dist):
-    """ Constant (delta) distribution: equivalent to np.full() """
-    def __init__(self, v=0, **kwargs):
->>>>>>> b19ad19d
         super().__init__(distname='const', v=v, **kwargs)
         return
     
@@ -923,7 +913,6 @@
         return rvs
 
 
-<<<<<<< HEAD
 class histogram(Dist):
     """
     Sample from a histogram with defined bins
@@ -983,8 +972,8 @@
         super().__init__(dist=dist, distname='histogram', **kwargs)
         self.dynamic_pars = False # Set to false since array arguments don't imply dynamic pars here
         return
-        
-=======
+
+
 class multi_random(sc.prettyobj):
     """
     A class for holding two or more ss.random() distributions, and generating
@@ -1034,7 +1023,7 @@
         return rvs
 
     
->>>>>>> b19ad19d
+
 
 #%% Dist exceptions
 
