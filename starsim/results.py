"""
Result structures.
"""
import numpy as np
import pandas as pd
import sciris as sc
import starsim as ss
import matplotlib.pyplot as plt

__all__ = ['Result', 'Results']


class Result(ss.BaseArr):
    """
    Array-like container for holding sim results.

    Args:
        module (str): the name or label of the parent module, e.g. 'SIR'
        name (str): the name of this result, e.g. 'new_infections'
        shape (int/tuple): the shape of the result array (usually `module.npts`)
        scale (bool): whether or not the result scales by population size (e.g. a count does, a prevalence does not)
        auto_plot (bool): whether to include automatically in `sim.plot()` results
        label (str): a human-readable label for the result
        values (array): prepopulate the Result with these values
        timevec (array): an array of time points
        low (array): values for the lower bound
        high (array): values for the upper bound
        summarize_by (str): how to summarize the data, e.g. 'sum' or 'mean'

    In most cases, [`ss.Result`](`starsim.results.Result`) behaves exactly like `np.array()`, except with
    the additional fields listed above. To see everything contained in a result,
    you can use result.disp().
    """
    def __init__(self, name=None, label=None, dtype=float, shape=None, scale=True, auto_plot=True,
                 module=None, values=None, timevec=None, low=None, high=None, summarize_by=None, **kwargs):
        # Copy inputs
        self.name = name
        self.label = label
        self.module = module
        self.scale = scale # TODO: should default to True for ints, False for floats
        self.auto_plot = auto_plot
        self.timevec = timevec
        self.low = low
        self.high = high
        self.dtype = dtype
        self._shape = shape
        self.values = values
        self.summarize_by = summarize_by
        self.init_values()
        return

    def __repr__(self):
        """ Show all data """
        cls_name = self.__class__.__name__
        arrstr = super().__repr__().removeprefix(cls_name)
        out = f'{cls_name}({self.key}):\narray{arrstr}'
        return out

    def __str__(self, label=True):
        """ Short representation for string """
        cls_name = self.__class__.__name__
        try:
            minval = self.values.min()
            meanval = self.values.mean()
            maxval = self.values.max()
            valstr = f'min={minval:n}, mean={meanval:n}, max={maxval:n}'
        except:
            valstr = f'{self.values}'
        labelstr = f'{self.key}: ' if label else ''
        out = f'{cls_name}({labelstr}{valstr})'
        return out

    def to_str(self, label=True):
        """ Convert Result object to a string """
        return self.__str__(label=label)

    def disp(self):
        """ Full display of all attributes/methods """
        return sc.pr(self)

    def __getitem__(self, key):
        """ Allow e.g. result['low'] """
        if isinstance(key, str):
            return getattr(self, key)
        else:
            return super().__getitem__(key)

    def __setitem__(self, key, value):
        """ Allow e.g. result['low'] = 2 """
        if isinstance(key, str):
            return setattr(self, key, value)
        else:
            return super().__setitem__(key, value)

    @property
    def initialized(self):
        return self.values is not None

    @property
    def has_dates(self):
        """ Check whether the time vector uses dates (rather than numbers) """
        try:    return not sc.isnumber(self.timevec[0])
        except: return False

    def init_values(self, values=None, dtype=None, shape=None, force=False):
        """ Handle values """
        if not self.initialized or force:
            values = sc.ifelse(values, self.values)
            dtype = sc.ifelse(dtype, self.dtype)
            shape = sc.ifelse(shape, self._shape)
            if values is not None: # Create if values already supplied
                self.values = np.array(values, dtype=dtype)
                dtype = self.values.dtype
                shape = self.values.shape
            elif shape is not None: # Or if a shape is provided, initialize
                self.values = np.zeros(shape=shape, dtype=dtype)
            else:
                self.values = None
            self.dtype = dtype
            self._shape = shape
        return self.values

    def update(self, *args, **kwargs):
        """ Update parameters, and initialize values if needed """
        if 'shape' in kwargs: # Handle shape, which is renamed _shape as an attribute
            kwargs['_shape'] = kwargs.pop('shape')
        super().update(*args, **kwargs)
        self.init_values()
        return

    @property
    def key(self):
        """ Return the unique key of the result: <module>.<name>, e.g. "hiv.new_infections" """
        modulestr = f'{self.module}.' if (self.module is not None) else ''
        namestr = self.name if (self.name is not None) else 'unnamed'
        key = modulestr + namestr
        return key

    @property
    def full_label(self):
        """ Return the full label of the result: <Module>: <label>, e.g. "HIV: New infections" """
        reslabel = sc.ifelse(self.label, self.name)
        if self.module == 'sim': # Don't add anything if it's the sim
            full = f'Sim: {reslabel}'
        else:
            full = f'{self.module}: {reslabel}'
        return full

    def summary_method(self, die=False):
        # If no summarization method is provided, try to figure it out from the name
        if 'new_' in self.name:  # Not using startswith because msim results are prefixed with the module name
            summarize_by = 'sum'
        elif self.name.startswith('n_') or '_n_' in self.name:  # Second option is for msim results
            summarize_by = 'mean'
        elif 'cum_' in self.name:
            summarize_by = 'last'
        else:
            if die:
                raise ValueError(f'Cannot figure out how to summarize {self.name}')
            else:
                summarize_by = 'mean'
        return summarize_by

    def resample(self, new_unit='year', summarize_by=None, col_names='vlh', die=False, output_form='series', use_years=False, sep='_'):
        """
        Resample the result, e.g. from days to years. Leverages the pandas resample method.
        Accepts all the Starsim units, plus the Pandas ones documented here:
        https://pandas.pydata.org/pandas-docs/stable/user_guide/timeseries.html#offset-aliases

        Args:
            new_unit (str): the new unit to resample to, e.g. 'year', 'month', 'week', 'day', '1W', '2M', etc.
            summarize_by (str): how to summarize the data, e.g. 'sum' or 'mean'
            col_names (str): whether to rename the columns with the name of the result
            die (bool): whether to raise an error if the summarization method cannot be determined
            output_form (str): 'series', 'dataframe', or 'result'
            use_years (bool): whether to use years as the unit of time
        """
        # Manage timevec
        if self.timevec is None:
            raise ValueError('Cannot resample: timevec is not set')

        # Convert the timevec if needed
        orig_timevec = self.timevec # TODO: refactor
        self.timevec = self.convert_timevec(force=True)

        # Handle summarization method
        if summarize_by is None:
            if self.summarize_by is not None:
                summarize_by = self.summarize_by
            else:
                summarize_by = self.summary_method(die=die)
        if summarize_by not in ['sum', 'mean', 'last']:
            raise ValueError(f'Unrecognized summarize_by method: {summarize_by}')

        # Map Starsim units to the ones Pandas understands
        unit_mapper = dict(week='1w', month='1m', year='1YE')
        if new_unit in unit_mapper:
            new_unit = unit_mapper[new_unit]

        # Convert to a Pandas dataframe then summarize. Note that we use a dataframe
        # rather than a series so that we can have multiple columns (low/high/value)
        df = self.to_df(col_names=col_names, set_date_index=True, sep=sep)
        if summarize_by == 'sum':
            df = df.resample(new_unit).sum()
        elif summarize_by == 'mean':
            df = df.resample(new_unit).mean()
        elif summarize_by == 'last':
            df = df.resample(new_unit).last()

        # Handle years
        if use_years: df.index = df.index.year

        # Figure out return format
        if output_form == 'series':
            out = pd.Series(df.value.values, index=df.timevec)
        elif output_form == 'dataframe':
            out = df
        elif output_form == 'result':
            out = self.from_df(df)

        self.timevec = orig_timevec

        return out

    def from_df(self, df):
        """ Make a copy of the result with new values from a dataframe """
        new_res = sc.dcp(self)
        new_res.timevec = df.index
        new_res.values = df.value.values
        if 'low' in df.columns:
            new_res.low = df.low.values
        if 'high' in df.columns:
            new_res.high = df.high.values
        return new_res

    def to_series(self, set_name=False, resample=None, sep='_', **kwargs):
        """
        Convert to a series with timevec as the index and value as the data
        Args:
            set_name (bool): whether to set the name of the series to the name of the result
            resample (str): if provided, resample the data to this frequency
            kwargs: passed to the resample method
        """
        # Return a resampled version if requested
        if resample is not None:
            return self.resample(new_unit=resample, set_name=set_name, sep=sep, **kwargs)
        name = self.name if set_name else None
        timevec = self.convert_timevec()
        s = pd.Series(self.values, index=timevec, name=name)
        return s

    def convert_timevec(self, force=False):
        """ Make sure we're using a timevec that's in the right format i.e. dates """
        if self.timevec is not None:
            if not self.has_dates or force:
                timevec = ss.DateArray([ss.date(t) for t in self.timevec])
            else:
                timevec = self.timevec
        return timevec

    def to_df(self, sep='_', col_names='vlh', bounds=True, resample=None, set_date_index=False, **kwargs):
        """
        Convert to a dataframe with timevec, value, low, and high columns

        Args:
            sep (str): separator for the column names
            col_names (str or None): if None, uses the name of the result. Default is 'vlh' which uses value, low, high
            set_date_index (bool): if True, use the timevec as the index
            bounds (bool): include high and low bounds as well (if and only if they exist, e.g. from a MultiSim)
            resample (str): if provided, resample the data to this frequency
            kwargs: passed to the resample method if resample=True
        """
        data = dict()

        # Return a resampled version if requested
        if resample is not None:
            return self.resample(new_unit=resample, output_form='dataframe', col_names=col_names, **kwargs)

        # Checks
        if self.timevec is None and set_date_index:
            raise ValueError('Cannot convert to dataframe with date index: timevec is not set')

        # Deal with timevec
        timevec = self.convert_timevec()
        if not set_date_index:
            data['timevec'] = timevec

        # Determine how to label columns
        if col_names is None:
            valcol = self.name
            prefix = self.name+sep
        elif col_names == 'vlh':
            valcol = 'value'
            prefix = ''
        else:
            valcol = col_names
            prefix = col_names+sep

        # If high and low exist, include them too
        data[valcol] = self.values
        if bounds:
            for key in ['low', 'high']:
                val = self[key]
                valcol = f'{prefix}{key}'
                if val is not None:
                    data[valcol] = val

        # Convert to dataframe, optionally with a date index
        if set_date_index:
            df = sc.dataframe(data, index=timevec)
        else:
            df = sc.dataframe(data)

        return df

    def plot(self, fig=None, ax=None, fig_kw=None, plot_kw=None, fill_kw=None, **kwargs):
        """ Plot a single result; kwargs are interpreted as plot_kw """
        # Prepare inputs
        fig_kw = sc.mergedicts(fig_kw)
        plot_kw = sc.mergedicts(dict(lw=3, alpha=0.8), plot_kw, kwargs)
        fill_kw = sc.mergedicts(dict(alpha=0.1), fill_kw)

        if fig is None:
            if ax is not None:
                fig = ax.figure
            else:
                fig = plt.figure(**fig_kw)
        if ax is None:
            ax = plt.subplot(111)

        if self.timevec is None:
            errormsg = f'Cannot figure out how to plot {self}: no time data associated with it'
            raise ValueError(errormsg)

        # Plot bounds
        if self.low is not None and self.high is not None:
            ax.fill_between(self.timevec, self.low, self.high, **fill_kw)

        # Plot results
        ax.plot(self.timevec, self.values, **plot_kw)
        ax.set_title(self.full_label)
        ax.set_xlabel('Time')
        sc.commaticks(ax)
<<<<<<< HEAD
        if (self.values.min() >= 0) and (plt.ylim()[0]<0): # Don't allow axis to go negative if results don't
            plt.ylim(bottom=0)
=======
        if self.has_dates:
            sc.dateformatter(ax)
        if (self.values.min() >= 0) and (ax.get_ylim()[0]<0): # Don't allow axis to go negative if results don't
            ax.set_ylim(bottom=0)
>>>>>>> b6e99a25
        return ss.return_fig(fig)


class Results(ss.ndict):
    """ Container for storing results """
    def __init__(self, module, *args, strict=True, **kwargs):
        if not isinstance(module, str):
            modlabel = getattr(module, 'label', None)
            modname = getattr(module, 'name', None)
            modcls = module.__class__.__name__
            module = sc.ifelse(modlabel, modname, modcls)
        self.setattribute('_module', module)
        super().__init__(type=Result, strict=strict, *args, **kwargs)
        return

    def __repr__(self, indent=4, head_col=None, key_col=None, **kwargs): # kwargs are not used, but are needed for disp() to work

        def format_head(string):
            string = sc.colorize(head_col, string, output=True) if head_col else string
            return string

        def format_key(k):
            keystr = sc.colorize(key_col, k, output=True) if key_col else k
            return keystr

        # Make the heading
        string = format_head(f'Results({self._module})') + '\n'

        # Loop over the other items
        for i,key,res in self.enumitems():
            if key == 'timevec':
                entry = f'array(start={res[0]}, stop={res[-1]})'
            elif isinstance(res, Result):
                entry = res.to_str(label=False)
            else:
                entry = f'{res}'

            if '\n' in entry: # Check if the string is multi-line
                lines = entry.splitlines()
                entry = f'{i}. {format_key(key)}: {lines[0]}\n'
                entry += '\n'.join(' '*indent + f'{i}.' + line for line in lines[1:])
                string += entry + '\n'
            else:
                string += f'{i}. {format_key(key)}: {entry}\n'
        string = string.rstrip()
        return string

    def __str__(self, indent=4, head_col='cyan', key_col='green'):
        return self.__repr__(indent=indent, head_col=head_col, key_col=key_col)

    def disp(self, *args, **kwargs):
        print(super().__str__(*args, **kwargs))
        return

    def append(self, arg, key=None):
        """ This is activated by adding as well, e.g. results += result """
        if isinstance(arg, (list, tuple)):
            result = ss.Result(self._module, *arg)
        elif isinstance(arg, dict):
            result = ss.Result(self._module, **arg)
        else:
            result = arg

        if not isinstance(result, Result):
            warnmsg = f'You are adding a result of type {type(result)} to Results, which is inadvisable; if you intended to add it, use results[key] = value instead'
            ss.warn(warnmsg)

        super().append(result, key=key)
        return

    @property
    def is_msim(self):
        """ Check if this is a MultiSim """
        return self._module == 'MultiSim'

    @property
    def all_results(self):
        """ Iterator over all results, skipping any nested values """
        return iter(res for res in self.values() if isinstance(res, Result))

    @property
    def all_results_dict(self):
        """ Dictionary of all results, skipping any nested values """
        return {rname: res for rname, res in self.items() if isinstance(res, Result)}

    @property
    def equal_len(self):
        """ Check if all results are equal length """
        lengths = [len(res) for res in self.flatten().values()]
        return len(set(lengths)) == 1

    def flatten(self, sep='_', only_results=True, only_auto=False, keep_case=False, **kwargs):
        """ Turn from a nested dictionary into a flat dictionary, keeping only results by default """
        out = sc.flattendict(self, sep=sep)
        if not keep_case:
            out = sc.objdict({k.lower():v for k,v in out.items()})
        if 'resample' in kwargs and kwargs['resample'] is not None:
            resample = kwargs.pop('resample')
            for k,v in out.items():
                if isinstance(v, Result):
                    out[k] = v.resample(new_unit=resample, output_form='result', **kwargs)
        if only_results:
            out = sc.objdict({k:v for k,v in out.items() if isinstance(v, Result)})
            if only_auto:
                out = sc.objdict({k:v for k,v in out.items() if v.auto_plot})
        return out

    def to_df(self, sep='_', descend=False, **kwargs):
        """
        Merge all results dataframes into one
        Args:
            sep (str): separator for the column names
            descend (bool): whether to descend into nested results
            kwargs: passed to the `Result.to_df()` method, can include instructions for summarizing results by time
        """
        if not descend:
            dfs = []
            for rname, res in self.all_results_dict.items():
                col_names = rname
                res_df = res.to_df(sep=sep, col_names=col_names, **kwargs)
                dfs.append(res_df)
            if len(dfs):
                df = pd.concat(dfs, axis=1)
            else:
                df = None
        else:
            if self.equal_len or 'resample' in kwargs:  # If we're resampling, all results will end up the same length
                flat = self.flatten(sep=sep, only_results=True, **kwargs)
                if 'resample' in kwargs and kwargs['resample'] is not None:
                    timevec = flat[0].timevec
                else:
                    timevec = self.timevec
                flat = dict(timevec=timevec) | flat  # Prepend the timevec
                df = sc.dataframe.from_dict(flat)
            else:
                df = sc.objdict()  # For non-equal lengths, actually return an objdict rather than a dataframe
                df.sim = self.to_df(sep=sep, descend=False)
                for k,v in self.items():
                    if isinstance(v, Results):
                        thisdf = v.to_df(sep=sep, descend=False)  # Only allow one level of nesting
                        if thisdf is not None:
                            df[k] = thisdf
        return df

    def plot(self, style='fancy', fig_kw=None, plot_kw=None):
        """ Plot all the results """
        # Prepare the inputs
        fig_kw = sc.mergedicts(fig_kw)
        plot_kw = sc.mergedicts(plot_kw)
        results = list(self.all_results)
        nrows,ncols = sc.getrowscols(len(results))

        # Do the plotting
        with sc.options.with_style(style):
            fig = plt.figure(**fig_kw)
            for i,res in enumerate(results):
                ax = plt.subplot(nrows, ncols, i+1)
                res.plot(ax=ax, **plot_kw)
            sc.figlayout()
        return ss.return_fig(fig)


<|MERGE_RESOLUTION|>--- conflicted
+++ resolved
@@ -341,15 +341,8 @@
         ax.set_title(self.full_label)
         ax.set_xlabel('Time')
         sc.commaticks(ax)
-<<<<<<< HEAD
-        if (self.values.min() >= 0) and (plt.ylim()[0]<0): # Don't allow axis to go negative if results don't
-            plt.ylim(bottom=0)
-=======
-        if self.has_dates:
-            sc.dateformatter(ax)
         if (self.values.min() >= 0) and (ax.get_ylim()[0]<0): # Don't allow axis to go negative if results don't
             ax.set_ylim(bottom=0)
->>>>>>> b6e99a25
         return ss.return_fig(fig)
 
 
