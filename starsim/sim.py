"""
Define core Sim classes
"""
import numpy as np
import sciris as sc
import starsim as ss
import matplotlib.pyplot as plt

__all__ = ['Sim', 'AlreadyRunError', 'demo', 'diff_sims', 'check_sims_match']


class Sim(ss.Base):
    """
    The Sim object

    All Starsim simulations run via the Sim class. It is responsible for initializing
    and running all modules and generating results.

    Args:
        pars (SimPars/dict): either an ss.SimPars object, or a nested dictionary; can include all other arguments
        label (str): the human-readable name of the simulation
        people (People): if provided, use this ss.People object
        modules (Module/list): if provided, use these modules (and divide among demographics, diseases, etc. based on type)
        demographics (str/Demographics/list): a string naming the demographics module to use, the module itself, or a list
        connectors (str/Connector/list): as above, for connectors
        networks (str/Network/list): as above, for networks
        interventions (str/Intervention/list): as above, for interventions
        diseases (str/Disease/list): as above, for diseases
        analyzers (str/Analyzer/list): as above, for analyzers
        copy_inputs (bool): if True, copy modules as they're inserted into the sim (allowing reuse in other sims, but meaning they won't be updated)
        data (df): a dataframe (or dict) of data, with a column "time" plus data of the form "module.result", e.g. "hiv.new_infections" (used for plotting only)
        kwargs (dict): merged with pars; see ss.SimPars for all parameter values

    **Examples**:

        sim = ss.Sim(diseases='sir', networks='random') # Simplest Starsim sim; equivalent to ss.demo()
        sim = ss.Sim(diseases=ss.SIR(), networks=ss.RandomNet()) # Equivalent using objects instead of strings
        sim = ss.Sim(diseases=['sir', ss.SIS()], networks=['random', 'mf']) # Example using list inputs; can mix and match types
    """
    def __init__(self, pars=None, label=None, people=None, modules=None, demographics=None, diseases=None, networks=None,
                 interventions=None, analyzers=None, connectors=None, copy_inputs=True, data=None, **kwargs):
<<<<<<< HEAD
        self.pars = ss.make_pars()  # Make default parameters (using values from parameters.py)
        args = dict(label=label, people=people, demographics=demographics, diseases=diseases, networks=networks,
                    interventions=interventions, analyzers=analyzers, connectors=connectors)
=======
        self.pars = ss.SimPars() # Make default parameters (using values from parameters.py)
        args = dict(label=label, people=people, modules=modules, demographics=demographics, connectors=connectors,
                    networks=networks, interventions=interventions, diseases=diseases, analyzers=analyzers)
>>>>>>> 5f8249c9
        args = {key:val for key,val in args.items() if val is not None} # Remove None inputs
        input_pars = sc.mergedicts(pars, args, kwargs, _copy=copy_inputs)
        self.pars.update(input_pars)  # Update the parameters

        # Set attributes; see also sim.init() for more
        self.created = sc.now()  # The datetime the sim was created
        self.version = ss.__version__ # The Starsim version
        self.metadata = ss.metadata()
        self.dists = ss.Dists(obj=self) # Initialize the random number generator container
        self.loop = ss.Loop(self) # Initialize the integration loop
        self.results = ss.Results(module='Sim')  # For storing results
        self.data = data # For storing input data
        self.initialized = False  # Whether initialization is complete
        self.complete = False  # Whether a simulation has completed running
        self.results_ready = False  # Whether results are ready
        self.elapsed = None # The time required to run
        self.summary = None  # For storing a summary of the results
        self.filename = None # Store the filename, if saved
        return

    def __getitem__(self, key):
        """ Allow dict-like access, e.g. sim['diseases'] """
        return getattr(self, key)

    def __setitem__(self, key, value):
        """ Allow dict-like access, e.g. sim['created'] = sc.now() """
        return setattr(self, key, value)

    def __repr__(self):
        """ Show a quick version of the sim """
        # Try a more custom repr first
        try:
            labelstr = f'{self.label}; ' if self.label else ''
            n = int(self.pars.n_agents)
            if self.initialized:
                timestr = f'{self.t.start}—{self.t.stop}'
            else:
                timestr = f'{self.pars.start}—{self.pars.stop}'

            moddict = {}
            for modkey in ss.module_map().keys():
                if hasattr(self, modkey):
                    thismodtype = self[modkey]
                elif modkey in self.pars:
                    thismodtype = self.pars[modkey]
                else:
                    thismodtype = {}

                if isinstance(thismodtype, dict) and len(thismodtype):
                    moddict[modkey] = sc.strjoin(thismodtype.keys())
                elif isinstance(thismodtype, str):
                    moddict[modkey] = thismodtype

            if len(moddict):
                modulestr = ''
                for k,mstr in moddict.items():
                    modulestr += f'; {k}={mstr}'
            else:
                modulestr = ''
            if not self.initialized:
                modulestr += '; not initialized'

            string = f'Sim({labelstr}n={n:n}; {timestr}{modulestr})'

        # Or just use default
        except Exception as E:
            ss.warn(f'Error displaying custom sim repr, falling back to default: {E}')
            string = sc.prepr(self, vals=False)

        return string

    def products(self):
        """ List all products across interventions; not an ndict like the other module types """
        products = []
        for intv in self.interventions():
            if intv.has_product:
                products.append(intv.product)
        return products

    @property
    def module_list(self):
        """ Return a list of all Module instances (stored in standard places) in the Sim; see `sim.module_dict` for the dict version """
        out = sc.mergelists(
            self.modules(),
            self.demographics(),
            self.connectors(),
            self.networks(),
            self.interventions(),
            self.products(),
            self.diseases(),
            self.analyzers(),
        )
        return out

    @property
    def module_dict(self):
        """ Return a dictionary of all Module instances; see `sim.module_list` for the list version """
        return ss.utils.nlist_to_dict(self.module_list)

    def init(self, force=False, timer=False, **kwargs):
        """
        Perform all initializations for the sim

        Args:
            force (bool): whether to overwrite sim attributes even if they already exist
            timer (bool): if True, count the time required for initialization (otherwise just count run time)
            kwargs (dict): passed to ss.People()
        """
        # Handle the timer
        self.timer = sc.timer() # Store a timer for keeping track of how long the run takes
        if timer:
            self.timer.start()

        # Validation and initialization -- this is "pre"
        np.random.seed(self.pars.rand_seed) # Reset the seed before the population is created -- shouldn't matter if only using Dist objects
        self.pars.validate() # Validate parameters
        self.init_time() # Initialize time
        self.init_people(**kwargs) # Initialize the people
        self.init_module_attrs(force=force) # Load specified modules from parameters, initialize them, and move them to the Sim object
        self.init_modules_pre()

        # Final initializations -- this is "post"
        self.init_dists() # Initialize distributions
        self.init_people_vals() # Initialize the values in all the states and networks
        self.init_modules_post() # Initialize the module values
        self.init_results() # Initialize the results
        self.init_data() # Initialize the data
        self.loop.init() # Initialize the integration loop

        self.verbose = self.pars.verbose # Store a run-specific value of verbose

        # It's initialized
        self.initialized = True
        if timer:
            self.elapsed = self.timer.toc(label='init', output=True, verbose=self.verbose)
        return self

    def init_time(self):
        """ Time indexing; derived values live in the sim rather than in the pars """
        self.t = ss.Timeline(name='sim')
        self.t.init(self)
        self.results.timevec = self.timevec # Store the timevec in the results for plotting
        return

    def init_people(self, verbose=None, **kwargs):
        """
        Initialize people within the sim
        Sometimes the people are provided, in which case this just adds a few sim properties to them.
        Other time people are not provided and this method makes them.

        Args:
            verbose (int):  detail to print
            kwargs  (dict): passed to ss.People()
        """
        # Handle inputs
        people = self.pars.pop('people')
        n_agents = self.pars.n_agents
        verbose = sc.ifelse(verbose, self.pars.verbose)
        if verbose > 0:
            labelstr = f' "{self.label}"' if self.label else ''
            print(f'Initializing sim{labelstr} with {n_agents:0n} agents')

        # If people have not been supplied, make them -- typical use case
        if people is None:
            people = ss.People(n_agents=n_agents, **kwargs)  # This just assigns UIDs and length

        # Finish up (NB: the People object is not yet initialized)
        self.people = people
        self.people.link_sim(self)
        return self.people

    @property
    def label(self):
        """
        Get the sim label from the parameters, if available.

        Note: for `ss.Sim` objects, the label is stored as `sim.pars.label`,
        and `sim.label` is an alias to it. Sims do not have names separate from
        their labels. For `ss.Module` objects, the name and label are both attributes
        (`mod.name` and `mod.label`), with the difference being that the names
        are machine-readable (e.g. `'my_sir'`) while the labels are human-readable
        (e.g. `'My SIR module'`).
        """
        try:    return self.pars.label
        except: return None

    @label.setter
    def label(self, label):
        """
        Set the sim label (actually sets `sim.pars.label`)
        """
        self.pars['label'] = label
        return

    def init_module_attrs(self, force=False):
        """ Move initialized modules to the sim """
        module_types = ss.modules.module_types()
        for attr in module_types:
            orig = getattr(self, attr, None)
            if not force and orig is not None:
                warnmsg = f'Skipping key "{attr}" in parameters since already present in sim and force=False'
                ss.warn(warnmsg)
            else:
                modules = self.pars.pop(attr) # Remove module type (e.g. 'diseases') from the parameters
                setattr(self, attr, modules) # Add the modules ndict to the sim
                self.pars[attr] = sc.objdict() # Recreate with just the module parameters
                for key,module in modules.items():
                    self.pars[attr][key] = module.pars

        return

    def init_modules_pre(self):
        """ Initialize all the modules with the sim """
        for mod in self.module_list:
            mod.init_pre(self)
        return

    def init_dists(self):
        """ Initialize the distributions """
        # Initialize all distributions now that everything else is in place
        self.dists.init(obj=self, base_seed=self.pars.rand_seed, force=True)

        # Copy relevant dists to each module
        for mod in self.module_list:
            self.dists.copy_to_module(mod)
        return

    def init_people_vals(self):
        """ Initialize the People states with actual values """
        self.people.init_vals()
        return

    def init_modules_post(self):
        """ Initialize values in other modules, including networks and time parameters, and do any other post-processing """
        for mod in self.module_list:
            mod.init_post()
        return

    def reset_time_pars(self, force=True):
        """ Reset the time parameters in the modules; used for imposing the sim's timestep on the modules """
        for mod in self.module_list:
            mod.init_time_pars(force=force)
        return

    def init_results(self):
        """ Create initial results that are present in all simulations """
        kw = dict(module='Sim', shape=self.t.npts, timevec=self.t.timevec, dtype=int, scale=True)
        self.results += [
            ss.Result('n_alive',    label='Number alive', **kw),
            ss.Result('new_deaths', label='Deaths', **kw),
            ss.Result('cum_deaths', label='Cumulative deaths', **kw),
        ]
        return

    def init_data(self, data=None):
        """ Initialize or add data to the sim """
        data = data if data is not None else self.data
        self.data = ss.validate_sim_data(data)
        return

    def start_step(self):
        """ Start the step -- only print progress; all actual changes happen in the modules """

        # Set the time and if we have reached the end of the simulation, then do nothing
        if self.complete:
            errormsg = 'Simulation already complete (call sim.init() to re-run)'
            raise AlreadyRunError(errormsg)

        # Print out progress if needed
        self.elapsed = self.timer.toc(output=True)
        if self.verbose: # Print progress
            t = self.t
            simlabel = f'"{self.label}": ' if self.label else ''
            string = f'  Running {simlabel}{t.now("str")} ({t.ti:2.0f}/{t.npts}) ({self.elapsed:0.2f} s) '
            if self.verbose >= 1:
                sc.heading(string)
            elif self.verbose > 0:
                if not (t.ti % int(1.0 / self.verbose)):
                    sc.progressbar(t.ti + 1, t.npts, label=string, length=20, newline=True)
        return

    def finish_step(self):
        """ Finish the simulation timestep """
        self.t.ti += 1
        return

    def run_one_step(self, verbose=None):
        """
        Run a single sim step; only used for debugging purposes.

        Note: sim.run_one_step() runs a single simulation timestep, which involves
        multiple function calls. In contrast, loop.run_one_step() runs a single
        function call.

        Note: the verbose here is only for the Loop object, not the sim.
        """
        self.loop.run(self.t.now(), verbose)
        return self

    def run(self, until=None, verbose=None, check_method_calls=True):
        """
        Run the model -- the main method for running a simulation.

        Args:
            until (date/str/float): the date to run the sim until
            verbose (float): the level of detail to print (default 0.1, i.e. output once every 10 steps)
            check_method_calls (bool): whether to check that all required methods were called
        """
        # Initialization steps
        if not self.initialized: self.init()
        if verbose is not None:
            self._orig_verbose = self.verbose
            self.verbose = verbose
        self.timer.start()

        # Check for AlreadyRun errors
        errormsg = None
        if self.complete:
            errormsg = 'Simulation is already complete (call sim.init() to re-run)'
        if errormsg:
            raise AlreadyRunError(errormsg)

        # Main simulation loop -- just one line!!!
        self.loop.run(until)

        # Check if the simulation is complete
        if self.loop.index == len(self.loop.plan):
            self.complete = True

        # If simulation reached the end, finalize the results
        if self.complete:
            self.finalize()
            if check_method_calls:
                self.check_method_calls()
            sc.printv(f'Run finished after {self.elapsed:0.2f} s.\n', 1, self.verbose)
        return self # Allows e.g. ss.Sim().run().plot()

    def finalize(self):
        """ Compute final results """
        if self.results_ready:
            # Because the results are rescaled in-place, finalizing the sim cannot be run more than once or
            # otherwise the scale factor will be applied multiple times
            raise AlreadyRunError('Simulation has already been finalized')

        # Reset the time index (done in the modules as well in mod.finalize())
        self.t.ti -= 1  # During the run, this keeps track of the next step; restore this be the final day of the sim

        # Scale the results
        for reskey, res in self.results.items():
            if isinstance(res, ss.Result) and res.scale: # NB: disease-specific results are scaled in module.finalize() below
                self.results[reskey] = self.results[reskey] * self.pars.pop_scale
        self.results_ready = True # Results are ready to use

        # Finalize each module
        for module in self.module_list:
            module.finalize()

        # Resets verbose if needed
        if hasattr(self, '_orig_verbose'):
            self.verbose = self._orig_verbose
            delattr(self, '_orig_verbose')

        # Generate the summary and finish up
        self.summarize() # Create summary
        return

    def summarize(self, how='default'):
        """
        Provide a quick summary of the sim; returns the last entry for count and
        cumulative results, and the mean otherwise.

        Args:
            how (str): how to summarize: can be 'mean', 'median', 'last', or a mapping of result keys to those
        """
        def get_func(key, how, default='mean'):
            """
            Find the right function by matching the "how" key with the result key

            For example, hkey="cum_ " will match result key "cum_infections"
            """
            func = None
            for hkey,hfunc in how.items():
                if hkey in key:
                    func = hfunc
                    break
            if func is None:
                func = default
            return func

        def get_result(res, func):
            """ Convert a string to the actual function to use, e.g. "median" maps to np.median() """
            if   func == 'mean':   return res.mean()
            elif func == 'median': return np.median(res)
            elif func == 'last':   return res[-1]
            elif callable(func):   return func(res)
            else: raise Exception(f'"{func}" is not a valid function')

        # Convert "how" from a string to a dict
        if how == 'default':
            how = {'n_':'mean', 'new_':'mean', 'cum_':'last', 'timevec':'last', '':'mean'}
        elif isinstance(how, str):
            how = {'':how} # Match everything

        summary = sc.objdict()
        flat = sc.flattendict(self.results, sep='_')
        for key, res in flat.items():
            if 'timevec' not in key: # Skip module-specific time vectors
                try:
                    func = get_func(key, how)
                    entry = get_result(res, func)
                except Exception as E:
                    entry = f'N/A {E}'
                summary[key] = entry
        self.summary = summary
        return summary

    def shrink(self, inplace=True, size_limit=1.0, intercept=10, die=True):
        """
        "Shrinks" the simulation by removing the people and other memory-intensive
        attributes (e.g., some interventions and analyzers), and returns a copy of
        the "shrunken" simulation. Used to reduce the memory required for RAM or
        for saved files.

        Args:
            inplace (bool): whether to perform the shrinking in place (default), or return a shrunken copy instead
            size_limit (float): print a warning if any module is larger than this size limit, in units of KB per timestep (set to None to disable)
            intercept (float): the size (in units of size_limit) to allow for a zero-timestep sim
            die (bool): whether to raise an exception if the shrink failed

        Returns:
            shrunken (Sim): a Sim object with the listed attributes removed
        """
        # Create the new object, and copy original dict, skipping the skipped attributes
        if inplace:
            sim = self
        else:
            sim = self.copy() # We need to do a deep copy to avoid modifying other objects

        # Shrink the people and loop
        shrunk = ss.utils.shrink()
        sim.people = shrunk
        with sc.tryexcept(die=die):
            sim.loop.shrink()

        # If the sim is not initialized, we're done (ignoring the corner case where initialized modules are passed to an uninitialized sim)
        if sim.initialized:

            # Shrink the distributions
            sim.dists.sim = shrunk
            sim.dists.obj = shrunk
            for dist in sim.dists.dists.values():
                with sc.tryexcept(die=die):
                    dist.shrink()

            # Finally, shrink the modules
            for mod in sim.module_list:
                with sc.tryexcept(die=die):
                    mod.shrink()

            # Check that the module successfully shrunk
            if size_limit:
                max_size = size_limit*(len(sim)+intercept) # Maximum size in KB
                for mod in sim.module_list:
                    size = sc.checkmem(mod, descend=0).bytesize[0]/1e3 # Size in KB
                    if size > max_size:
                        errormsg = f'Module {mod.name} did not successfully shrink: {size:n} KB > {max_size:n} KB; use die=False to turn this message into a warning, or change size_limit to a larger value'
                        if die:
                            raise RuntimeError(errormsg)
                        else:
                            ss.warn(errormsg)

        # Finally, set a flag that the sim has been shrunken
        sim.shrunken = True
        return sim

    def check_results_ready(self, errormsg=None):
        """ Check that results are ready """
        if errormsg is None:
            errormsg = 'Please run the sim first'
        if not self.results_ready:  # pragma: no cover
            raise RuntimeError(errormsg)
        return

    def check_method_calls(self, die=None, warn=None, verbose=False):
        """
        Check if any required methods were not called.

        Typically called automatically by `sim.run()`; default behavior is to warn
        (see `options.check_method_calls`).

        Args:
            die (bool): whether to raise an exception if missing methods were found (default False)
            warn (bool): whether to raise a warning if missing methods were found (default False)
            verbose (bool): whether to print the number of times each method was called (default False)

        Returns:
            A list of missing method calls by module
        """
        # Handle arguments, or fall back to options
        valid = ['die', 'warn', False]
        if die is not None or warn is not None:
            check = 'die' if die else 'warn' if warn else False
        else:
            check = ss.options.check_method_calls
        if check not in valid:
            errormsg = f'Could not understand {check=}, must be one of {valid}'
            raise ValueError(errormsg)

        if check:
            if verbose:
                sc.pp(self._call_required)

            missing = []
            for mod in self.module_list:
                modmissing = mod.check_method_calls()
                if modmissing:
                    missing.append([type(mod), modmissing])
            if missing:
                errormsg = 'The following methods are required, but were not called.\n'
                errormsg += 'Did you mistype a method name, forget a super() call,\n'
                errormsg += 'or did part of the sim not run (e.g. zero infections)?\n'
                for modtype,modmissing in missing:
                    errormsg += f'{modtype}: {sc.strjoin(modmissing)}\n'
                if check == 'die':
                    raise RuntimeError(errormsg)
                elif check == 'warn':
                    ss.warn(errormsg)
        return missing

    def to_df(self, sep='_', **kwargs):
        """
        Export results as a Pandas dataframe
        Args:
            sep (str): separator for the keys
            kwargs: passed to results.to_df()
        """
        self.check_results_ready('Please run the sim before exporting the results')
        df = self.results.to_df(sep=sep, descend=True, **kwargs)
        return df

    def profile(self, line=True, do_run=True, plot=True, follow=None, **kwargs):
        """
        Profile the performance of the simulation using a line profiler (`sc.profile()`)

        Args:
            do_run (bool): whether to immediately run the sim
            plot (bool): whether to plot time spent per module step
            follow (func/list): a list of functions/methods to follow in detail
            **kwargs (dict): passed to `sc.profile()`

        **Example**:

            import starsim as ss

            net = ss.RandomNet()
            sis = ss.SIS()
            sim = ss.Sim(networks=net, diseases=sis)
            prof = sim.profile(follow=[net.add_pairs, sis.infect])
        """
        prof = ss.Profile(self, follow=follow, do_run=do_run, plot=plot, **kwargs)
        return prof

    def cprofile(self, sort='cumtime', mintime=1e-3, **kwargs):
        """
        Profile the performance of the simulation using a function profiler (`sc.cprofile()`)

        Args:
            sort (str): default sort column; common choices are 'cumtime' (total time spent in a function, includin subfunctions) and 'selftime' (excluding subfunctions)
            mintime (float): exclude function calls less than this time in seconds
            **kwargs (dict): passed to `sc.cprofile()`

        **Example**:

            import starsim as ss

            net = ss.RandomNet()
            sis = ss.SIS()
            sim = ss.Sim(networks=net, diseases=sis)
            prof = sim.cprofile()
        """
        cprof = sc.cprofile(sort=sort, mintime=mintime, **kwargs)
        with cprof:
            self.run()
        return cprof

    def save(self, filename=None, shrink=None, **kwargs):
        """
        Save to disk as a gzipped pickle.

        Args:
            filename (str or None): the name or path of the file to save to; if None, uses stored
            shrink (bool or None): whether to shrink the sim prior to saving (reduces size by ~99%)
            kwargs: passed to sc.makefilepath()

        Returns:
            filename (str): the validated absolute path to the saved file

        **Example**:

            sim.save() # Saves to a .sim file
        """
        # Set shrink based on whether we're in the middle of a run
        if shrink is None:
            shrink = False if self.initialized and not self.results_ready else True

        # Handle the filename
        if filename is None:
            filename = self.simfile
        filename = sc.makefilepath(filename=filename, **kwargs)
        self.filename = filename  # Store the actual saved filename

        # Handle the shrinkage and save
        sim = self.shrink(inplace=False) if shrink else self
        sc.save(filename=filename, obj=sim)
        return filename

    def to_json(self, filename=None, keys=None, tostring=False, indent=2, verbose=False, **kwargs):
        """
        Export results and parameters as JSON.

        Args:
            filename (str): if None, return string; else, write to file
            keys (str/list): attributes to write to json (choices: 'pars', 'summary', and/or 'results')
            verbose (bool): detail to print
            **kwargs (dict): passed to `sc.jsonify()`

        Returns:
            A dictionary representation of the parameters and/or summary results
            (or write that dictionary to a file)

        **Examples**:

            json = sim.to_json() # Convert to a dict
            sim.to_json('sim.json') # Write everything
            sim.to_json('summary.json', keys='summary') # Just write the summary
        """
        # Handle keys
        if keys is None:
            keys = ['pars', 'summary', 'results']
        keys = sc.promotetolist(keys)

        # Convert to JSON-compatible format
        d = sc.objdict()
        for key in keys:
            if key in ['pars', 'parameters']:
                pardict = self.pars.to_json()
                d.pars = pardict
            elif key == 'summary':
                if self.results_ready:
                    d.summary = dict(sc.dcp(self.summary))
                else:
                    d.summary = 'Summary not available (Sim has not yet been run)'
            elif key == 'results':
                d.results = self.to_df().to_dict()
            else:  # pragma: no cover
                warnmsg = f'Could not convert "{key}" to JSON; continuing...'
                ss.warn(warnmsg)

        # Final conversion
        d = sc.jsonify(d, **kwargs)
        if filename is not None:
            sc.savejson(filename=filename, obj=d)
        return d

    def to_yaml(self, filename=None, sort_keys=False, **kwargs):
        """
        Export results and parameters as YAML.

        Args:
            filename (str): the name of the file to write to (default `{sim.label}.yaml`)
            kwargs (dict): passed to `sim.to_json()`

        **Example**:

            sim = ss.Sim(diseases='sis', networks='random').run()
            sim.to_yaml('results.yaml', keys='results')
        """
        if filename is None:
            if self.label:
                filename = f'{self.label}.yaml'
            else:
                filename = 'sim.yaml'
        json = self.to_json(filename=None, **kwargs)
        return sc.saveyaml(filename=filename, obj=json, sort_keys=sort_keys)

    def plot(self, key=None, fig=None, show_data=True, show_skipped=False, show_module=None,
             show_label=False, n_ticks=None, **kwargs):
        """
        Plot all results in the Sim object

        Args:
            key (str/list): the results key to plot (by default, all); if a list, plot exactly those keys
            fig (Figure): if provided, plot results into an existing figure
            style (str): the plotting style to use
            show_data (bool): plot the data, if available
            show_skipped (bool): show even results that are skipped by default
            show_module (int): whether to show the module as well as the result name; if an int, show if the label is less than that length (default, 26); if -1, use a newline
            show_label (str): if 'fig', reset the fignum; if 'title', set the figure suptitle
            n_ticks (tuple of ints): if provided, specify how many x-axis ticks to use (default: `(2,5)`, i.e. minimum of 2 and maximum of 5)
            fig_kw (dict): passed to `sc.getrowscols()`, then `plt.subplots()` and `plt.figure()`
            plot_kw (dict): passed to `plt.plot()`
            data_kw (dict): passed to `plt.scatter()`, for plotting the data
            style_kw (dict): passed to `ss.style()`, for controlling the detailed plotting style (default "starsim"; other options are "simple", None, or any Matplotlib style)
            **kwargs (dict): known arguments (e.g. figsize, font) split between the above dicts; see `ss.plot_args()` for all valid options

        **Examples**:

            sim = ss.Sim(diseases='sis', networks='random').run()

            # Basic usage
            sim.plot()

            # Plot a single result
            sim.plot('sis.prevalence')

            # Plot with a custom figure size, font, and style
            sim.plot(figsize=(12,16), font='Raleway', style='fancy')
        """
        self.check_results_ready('Please run the sim before plotting')

        # Figure out the flat structure of results to plot
        flat = ss.utils.match_result_keys(self.results, key, show_skipped=(show_skipped or key)) # Always show skipped with a custom key

        # Set figure defaults
        n_cols,_ = sc.getrowscols(len(flat)) # Number of columns of axes
        default_figsize = np.array([8, 6])
        figsize_factor = np.clip((n_cols-3)/6+1, 1, 1.5) # Scale the default figure size based on the number of rows and columns
        figsize = default_figsize*figsize_factor

        # Set plotting defaults
        kw = ss.plot_args(kwargs, figsize=figsize, alpha=0.8, data_alpha=0.3, data_color='k')

        # Do the plotting
        with ss.style(**kw.style):

            # Get the figure
            if fig is None:
                if show_label in ['fig', 'fignum'] and self.label:
                    plotlabel = self.label
                    figlist = sc.autolist()
                    while plt.fignum_exists(plotlabel):
                        figlist += plotlabel
                        plotlabel = sc.uniquename(self.label, figlist, human=True)
                    kw.fig['num'] = plotlabel
                fig, axs = sc.getrowscols(len(flat), make=True, **kw.fig)
                if isinstance(axs, np.ndarray):
                    axs = axs.flatten()
            else:
                axs = fig.axes
            if not sc.isiterable(axs):
                axs = [axs]

            # Do the plotting
            df = self.data if show_data else None # For plotting the data
            for ax, (key, res) in zip(axs, flat.items()):

                # Plot data
                if df is not None:
                    mod = res.module
                    name = res.name
                    found = False
                    for dfkey in [f'{mod}.{name}', f'{mod}_{name}']: # Allow dot or underscore
                        if dfkey in df.cols:
                            found = True
                            break
                    if found:
                        ax.scatter(df.index.values, df[dfkey].values, **kw.data)

                # Plot results
                ax.plot(res.timevec, res.values, **kw.plot, label=self.label)
                ss.utils.format_axes(ax, res, n_ticks, show_module)

        if show_label in ['title', 'suptitle'] and self.label:
            fig.suptitle(self.label, weight='bold')

        sc.figlayout(fig=fig)

        return ss.return_fig(fig, **kw.return_fig)


class AlreadyRunError(RuntimeError):
    """ Raised if trying to re-run an already-run sim without re-initializing """
    pass


def demo(run=True, plot=True, summary=True, show=True, **kwargs):
    """
    Create a simple demo simulation for Starsim

    Defaults to using the SIR model with a random network, but these can be configured.

    Args:
        run (bool): whether to run the sim
        plot (bool): whether to plot the results
        summary (bool): whether to print a summary of the results
        kwargs (dict): passed to `ss.Sim()`

    **Examples**:

        ss.demo() # Run, plot, and show results
        ss.demo(diseases='hiv', networks='mf') # Run with different defaults
    """
    pars = sc.mergedicts(dict(diseases='sir', networks='random'), kwargs)
    sim = Sim(pars)
    if run:
        sc.heading('Running demo:')
        sim.run()
        if summary:
            sc.heading('Results:')
            print(sim.summary)
            if plot:
                sim.plot()
                if show:
                    plt.show()
    return sim


def diff_sims(sim1, sim2, skip_key_diffs=False, skip=None, full=False, output=False, die=False):
    '''
    Compute the difference of the summaries of two simulations, and print any
    values which differ.

    Args:
        sim1 (Sim/MultiSim/dict): either a simulation/MultiSim object or the sim.summary dictionary
        sim2 (im/dict): ditto
        skip_key_diffs (bool): whether to skip keys that don't match between sims
        skip (list): a list of values to skip
        full (bool): whether to print out all values (not just those that differ)
        output (bool): whether to return the output as a string (otherwise print)
        die (bool): whether to raise an exception if the sims don't match
        require_run (bool): require that the simulations have been run

    **Example**:

        s1 = ss.Sim(rand_seed=1).run()
        s2 = ss.Sim(rand_seed=2).run()
        ss.diff_sims(s1, s2)
    '''

    # Convert to dict
    if isinstance(sim1, (Sim, ss.MultiSim)):
        sim1 = sim1.summarize()
    if isinstance(sim2, (Sim, ss.MultiSim)):
        sim2 = sim2.summarize()
    for sim in [sim1, sim2]:
        if not isinstance(sim, dict):  # pragma: no cover
            errormsg = f'Cannot compare object of type {type(sim)}, must be a sim or a sim.summary dict'
            raise TypeError(errormsg)


    # Check if it's a multisim
    sim1 = sc.objdict(sim1)
    sim2 = sc.objdict(sim2)
    multi = isinstance(sim1[0], dict) # If it's a dict, then it's a multisim
    if multi:
        for sim in [sim1, sim2]:
            assert 'mean' in sim[0], f"Can only compare multisims with summarize(method='mean'), but you have keys {sim[0].keys()}"

    # Compare keys
    keymatchmsg = ''
    sim1_keys = set(sim1.keys())
    sim2_keys = set(sim2.keys())
    if sim1_keys != sim2_keys and not skip_key_diffs:  # pragma: no cover
        keymatchmsg = "Keys don't match!\n"
        missing = list(sim1_keys - sim2_keys)
        extra = list(sim2_keys - sim1_keys)
        if missing:
            keymatchmsg += f'  Missing sim1 keys: {missing}\n'
        if extra:
            keymatchmsg += f'  Extra sim2 keys: {extra}\n'

    # Compare values
    valmatchmsg = ''
    mismatches = {}
    n_mismatch = 0
    skip = sc.tolist(skip)
    for key in sim2.keys():  # To ensure order
        if key in sim1_keys and key not in skip:  # If a key is missing, don't count it as a mismatch
            d = sc.objdict()
            if multi:
                d.sim1 = sim1[key]['mean']
                d.sim2 = sim2[key]['mean']
                d.sim1_sem = sim1[key]['sem']
                d.sim2_sem = sim2[key]['sem']
            else:
                d.sim1 = sim1[key]
                d.sim2 = sim2[key]
            mm = not np.isclose(d.sim1, d.sim2, equal_nan=True)
            n_mismatch += mm
            if mm or full:
                mismatches[key] = d

    df = sc.dataframe() # Preallocate in case there were no mismatches
    if len(mismatches):
        valmatchmsg = '\nThe following values differ between the two simulations:\n' if not full else ''
        df = sc.dataframe.from_dict(mismatches).transpose()
        diff = []
        ratio = []
        change = []
        zscore = []
        small_change = 1 + 1e-3  # Define a small change, e.g. a rounding error
        for d in mismatches.values():
            old = d.sim1
            new = d.sim2
            if multi:
                old_sem = d.sim1_sem
                new_sem = d.sim1_sem
                sem = old_sem + new_sem
                small_change = 1.96 # 95% CI, roughly speaking

            numeric = sc.isnumber(old) and sc.isnumber(new) # Should all be numeric, but just in case
            if numeric and old > 0:
                this_diff = new - old
                this_ratio = new / old
                if multi:
                    abs_ratio = abs(this_diff)/sem
                    this_zscore = abs_ratio
                else:
                    abs_ratio = max(this_ratio, 1.0/this_ratio)
                    this_zscore = np.nan

                # Set the character to use
                approx_eq = abs_ratio < small_change
                if approx_eq:    change_char = '≈'
                elif new > old:  change_char = '↑'
                elif new < old:  change_char = '↓'
                elif new == old: change_char = '='
                else:
                    errormsg = f'Could not determine relationship between sim1={old} and sim2={new}'
                    raise ValueError(errormsg)

                # Set how many repeats it should have
                repeats = 1
                if abs_ratio == 0:   repeats = 0
                if abs_ratio >= 1.1: repeats = 2
                if abs_ratio >= 2:   repeats = 3
                if abs_ratio >= 10:  repeats = 4
                this_change = change_char * repeats
            else:  # pragma: no cover
                this_diff =  np.nan
                this_ratio  = np.nan
                this_change = 'N/A'
                this_zscore = np.nan

            diff.append(this_diff)
            ratio.append(this_ratio)
            change.append(this_change)
            zscore.append(this_zscore)

        df['diff'] = diff
        df['ratio'] = ratio
        numeric_cols = ['sim1', 'sim2', 'diff', 'ratio']
        if multi:
            numeric_cols += ['sim1_sem', 'sim2_sem']
        for col in numeric_cols:
            df[col] = df[col].round(decimals=3)
        df['change'] = change
        if multi:
            df['zscore'] = zscore
            df['statsig'] = df.zscore > small_change
        valmatchmsg += str(df)

    # Raise an error if mismatches were found
    mismatchmsg = keymatchmsg + valmatchmsg
    if mismatchmsg:  # pragma: no cover
        if die and n_mismatch: # To catch full=True case
            raise ValueError(mismatchmsg)
        elif output:
            return df
        else:
            print(mismatchmsg)
            return True
    else:
        if not output:
            print('Sims match')
        return False


def check_sims_match(*args, full=False):
    """
    Shortcut to using ss.diff_sims() to check if multiple sims match

    Args:
        args (list): a list of 2 or more sims to compare
        full (bool): if True, return whether each sim matches the first

    **Example**:

        s1 = ss.Sim(diseases='sir', networks='random')
        s2 = ss.Sim(pars=dict(diseases='sir', networks='random'))
        s3 = ss.Sim(diseases=ss.SIR(), networks=ss.RandomNet())
        assert ss.check_sims_match(s1, s2, s3)
    """
    if len(args) < 2:
        errormsg = 'Must compare at least 2 sims'
        raise ValueError(errormsg)
    base = args[0]
    matches = []
    for other in args[1:]:
        diff = diff_sims(base, other, full=False, output=False, die=False)
        matches.append(not(diff)) # Return the opposite of the diff
    if full:
        return matches
    else:
        return all(matches)
<|MERGE_RESOLUTION|>--- conflicted
+++ resolved
@@ -39,15 +39,9 @@
     """
     def __init__(self, pars=None, label=None, people=None, modules=None, demographics=None, diseases=None, networks=None,
                  interventions=None, analyzers=None, connectors=None, copy_inputs=True, data=None, **kwargs):
-<<<<<<< HEAD
-        self.pars = ss.make_pars()  # Make default parameters (using values from parameters.py)
-        args = dict(label=label, people=people, demographics=demographics, diseases=diseases, networks=networks,
-                    interventions=interventions, analyzers=analyzers, connectors=connectors)
-=======
         self.pars = ss.SimPars() # Make default parameters (using values from parameters.py)
         args = dict(label=label, people=people, modules=modules, demographics=demographics, connectors=connectors,
                     networks=networks, interventions=interventions, diseases=diseases, analyzers=analyzers)
->>>>>>> 5f8249c9
         args = {key:val for key,val in args.items() if val is not None} # Remove None inputs
         input_pars = sc.mergedicts(pars, args, kwargs, _copy=copy_inputs)
         self.pars.update(input_pars)  # Update the parameters
