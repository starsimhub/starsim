"""
Defines the People class and functions associated with making people
"""
import numpy as np
import pandas as pd
import sciris as sc
import starsim as ss
from pathlib import Path
import matplotlib.pyplot as plt

__all__ = ['People', 'Person']


class People:
    """
    A class to perform all the operations on the people
    This class is usually created automatically by the sim. The only required input
    argument is the population size, but typically the full parameters dictionary
    will get passed instead since it will be needed before the People object is
    initialized.

    Note that this class handles the mechanics of updating the actual people,
    as well as the additional housekeeping methods (saving, loading, exporting, etc.).

    Args:
        pars (dict): the sim parameters, e.g. sim.pars -- alternatively, if a number, interpreted as n_agents
        age_data (dataframe): a dataframe of years and population sizes, if available
        extra_states (list): non-default states to initialize
        mock (bool): if True, initialize the People object with a mock Sim object (for debugging only)

    **Examples**:
        ppl = ss.People(2000)
    """

    def __init__(self, n_agents, age_data=None, extra_states=None, mock=False):
        """ Initialize """

        # We internally store states in a dict keyed by the memory ID of the state, so that we can have colliding names
        # e.g., across modules, but we will never change the size of a state multiple times in the same iteration over
        # _states. This is a hidden variable because it is internally used to synchronize the size of all states contained
        # within the sim, regardless of where they are. In contrast, `People.states` offers a more user-friendly way to access
        # a selection of the states e.g., module states could be added in there, while intervention states might not.
        self._states = {}
        self.version = ss.__version__  # Store version info
        self.initialized = False
        self.n_agents_init = n_agents

        # Handle the three fundamental arrays: UIDs for tracking agents, slots for
        # tracking random numbers, and AUIDs for tracking alive agents
        n = int(n_agents)
        uids = ss.uids(np.arange(n))
        self.auids = uids.copy() # This tracks all active UIDs (in practice, agents who are alive)
        self.uid    = ss.IndexArr('uid')  # This variable tracks all UIDs
        self.slot   = ss.IndexArr('slot') # A slot is a special state managed internally to generate random numbers
        self.parent = ss.IndexArr('parent', label='UID of parent')  # UID of parent, if any (used with pregnancy)
        self.uid.grow(new_vals=uids)
        self.slot.grow(new_vals=uids)
        self.parent.grow(new_uids=uids, new_vals=np.full(len(uids), self.parent.nan))
        for state in [self.uid, self.slot, self.parent]:
            state.people = self # Manually link to people since we don't want to link to states

        # Handle additional states
        extra_states = sc.promotetolist(extra_states)
        states = [
            ss.BoolState('alive', default=True),  # Time index for death
            ss.BoolState('female', default=ss.bernoulli(name='female', p=0.5)),
            ss.FloatArr('age', default=self.get_age_dist(age_data)), # NaN until conceived
            ss.FloatArr('ti_dead'),  # Time index for death
            ss.FloatArr('ti_removed'),  # Time index for removal (e.g. emigration)
            ss.FloatArr('scale', default=1.0), # The scale factor for the agents (multiplied for making results)
        ]
        states.extend(extra_states)
        self.states = ss.ndict(type=ss.Arr)
        for state in states:
            self.states.append(state, overwrite=False)
            setattr(self, state.name, state)
            state.link_people(self)
        self._linked_modules = []

        if mock:
            self.init_mock()

        return

    def brief(self, output=False):
        n = self.n_agents_init
        alive = len(self)
        alive_str = f'{alive=:n}; ' if alive != n else ''
        age_mean = self.age.mean()
        age_std = self.age.std()
        out = f'People({n=:n}; {alive_str}age={age_mean:0.1f}±{age_std:0.1f})'
        return out if output else print(out)

    def __repr__(self):
        return self.brief(output=True)

    def __str__(self):
        out = self.brief(output=True)[:-1] # Remove trailing parenthesis
        out += f'; states=[{sc.strjoin(self.states.keys())}])'
        return out

    def disp(self):
        """ Full object information """
        return sc.pr(self)

    @staticmethod
    def get_age_dist(age_data):
        """
        Return an age distribution based on provided data

        The data should be provided in the form of either an Nx2 array, a pandas series
        with age as the index and counts/probability as the value, or a pandas DataFrame
        with "age" and "value" as columns. Each of these should look like e.g.:

            age      value
            0      220.548
            1      206.188
            2      195.792
            3      187.442

        The ages will be interpreted as lower bin edges. An upper bin edge will
        automatically be added based on the final age plus the difference of the
        last two bins. To explicitly control the width of the upper age bin, add
        an extra entry to the `age_data` with a value of 0 and an age value
        corresponding to the desired upper age bound.

        Args:
            age_data: An array/series/dataframe with an index corresponding to age values, and a value corresponding to histogram counts
                         or relative proportions. A distribution will be estimated based on the histogram. The histogram will be
                         assumed to correspond to probability densitiy if the sum of the histogram values is equal to 1, otherwise
                         it will be assumed to correspond to counts.

        Note: `age_data` can also be provided as a string (interpreted as a filename).

        If no value is provided, uniform ages from 0-60 are created (to match the
        global mean age of ~30 years).

        Returns:
            An [`ss.Dist`](`starsim.distributions.Dist`) instance that returns an age for newly created agents
        """
        if age_data is None:
            dist = ss.uniform(low=0, high=60, name='Age distribution')
        else:
            # Try loading from file
            if isinstance(age_data, str) or isinstance(age_data, Path):
                age_data = pd.read_csv(age_data)

            # Process
            if isinstance(age_data, np.ndarray): # TODO: accept output of np.histogram()
                age_bins = age_data[:,0]
                age_props = age_data[:,1]
            elif isinstance(age_data, pd.Series):
                age_bins = age_data.index
                age_props = age_data.values
            elif isinstance(age_data, pd.DataFrame):
                age_bins = age_data['age'].values
                age_props = age_data['value'].values

            # Convert to a histogram
            dist = ss.histogram(values=age_props, bins=age_bins, name='Age distribution')

        return dist

    def link_sim(self, sim, init=False):
        """ Initialization """
        if self.initialized:
            errormsg = 'Cannot re-initialize a People object directly; use sim.init(reset=True)'
            raise RuntimeError(errormsg)
        self.sim = sim # Store the sim
        ss.link_dists(obj=self.states, sim=sim, module=self, skip=[ss.Sim, ss.Module], init=init)
        return

    def add_module(self, module, force=False):
        """
        Add a Module to the People instance

        This method is used to add a module to the People. It will register any module states with this
        people instance for dynamic resizing, and expose the states contained in the module to the user
        via `People.states.<module_name>.<state_name>`

        The entries created below make it possible to do `sim.people.hiv.susceptible` or
        `sim.people.states['hiv.susceptible']` and have both of them work
        """
        # Map the module's states into the People state ndict
        if hasattr(self, module.name) and not force:
            raise Exception(f'Module {module.name} already added')

        if len(module.state_list):
            module_states = sc.objdict()
            setattr(self, module.name, module_states)
            self._linked_modules.append(module.name)
            for state in module.state_list:
                state.link_people(self)
                combined_name = module.name + '.' + state.name  # We will have to resolve how this works with multiple instances of the same module (e.g., for strains). The underlying machinery should be fine though, with People._states being flat and keyed by ID
                self.states[combined_name] = state # Register the state on the user-facing side using the combined name. Within the original module, it can still be referenced by its original name
                module_states[state.name] = state
        return

    def init_vals(self):
        """ Populate states with initial values, the final step of initialization """
        for state in self.states():
            if not state.initialized:
                state.init_vals()
        self.initialized = True
        return

    def init_mock(self):
        """ Initialize with a mock simulation (for debugging purposes only) """
        sim = ss.mock_sim(n_agents=self.n_agents)
        self.link_sim(sim, init=True)
        self.init_vals()
        return

    def __bool__(self):
        """ Ensure that zero-length people are still truthy """
        return True

    def __len__(self):
        """ Length of people """
        return len(self.auids)

    @property
    def n_agents(self):
        """ Alias for len(people) """
        return len(self)

    @property
    def n_uids(self):
        return self.uid.len_used

    def _link_state(self, state, die=True):
        """
        Link a state with the People instance for dynamic resizing; usually called by
        `state.link_people()`

        All states should be registered by this function for the purpose of connecting them to the
        People's UIDs and to have them be automatically resized when the number of agents changes.
        This operation is normally triggered as part of initializing the state (via `Arr.init()`)
        """
        if id(state) not in self._states:
            self._states[id(state)] = state
        elif die:
            errormsg = f'Cannot add state {state} since already added'
            raise ValueError(errormsg)
        return

    def grow(self, n=None, new_slots=None):
        """
        Increase the number of agents

        Args:
            n: Integer number of agents to add
            new_slots: Optionally specify the slots to assign for the new agents. Otherwise, it will default to the new UIDs
        """
        if n is None:
            if new_slots is None:
                errormsg = 'Must supply either n or new_slots'
                raise ValueError(errormsg)
            else:
                n = len(new_slots)

        if n == 0:
            return np.array([], dtype=ss.dtypes.int)

        start_uid = self.uid.len_used
        stop_uid = start_uid + n
        new_uids = ss.uids(np.arange(start_uid, stop_uid))
        self.uid.grow(new_uids, new_vals=new_uids)

        # We need to grow the slots as well
        new_slots = new_slots if new_slots is not None else new_uids
        self.slot.grow(new_uids, new_vals=new_slots)

        self.parent.grow(new_uids, new_vals=self.parent.nan) # Grow parent array

        # Grow the states
        for state in self._states.values():
            state.grow(new_uids)

        # Finally, update the alive indices
        self.auids = self.auids.concat(new_uids)
        return new_uids

    def __getitem__(self, key):
        """
        Allow people['attr'] instead of getattr(people, 'attr')
        If the key is an integer, alias `people.person()` to return a `Person` instance
        """
        if isinstance(key, int):
            return self.person(key)
        else:
            return getattr(self, key)

    def __setitem__(self, key, value):
        """ Ditto """
        return setattr(self, key, value)

    def __iter__(self):
        """ Iterate over people """
        for i in range(len(self)):
            yield self[i]

    def __setstate__(self, state):
        """
        Set the state upon unpickling/deepcopying

        If a People instance is copied (by any mechanism) then the keys in the `_states`
        registry will no longer match the memory addresses of the new copied states. Therefore,
        after copying, we need to re-create the states registry with the new object IDs
        """
        state['_states'] =  {id(v):v for v in state['_states'].values()}
        self.__dict__ = state
        return

    def filter(self, criteria=None, uids=None, split=False):
        """
        Store indices to allow for easy filtering of the People object.

        Args:
            criteria (bool array): a boolean array for the filtering critria
            uids (array): alternatively, explicitly filter by these indices
            split (bool): if True, return separate People objects matching both True and False

        Returns:
            A filtered People object, which works just like a normal People object
            except only operates on a subset of indices.
        """
        filt = Filter(self)
        return filt.filter(criteria=criteria, uids=uids, split=split)

    def scale_flows(self, inds):
        """
        Return the scaled versions of the flows -- replacement for len(inds)
        followed by scale factor multiplication
        """
        return self.scale[inds].sum()

    def update_post(self):
        """ Final updates at the very end of the timestep """
        sim = self.sim
        if sim.pars.use_aging:
            self.age[self.alive.uids] += sim.t.dt_year
        return

    def request_death(self, uids):
        """
        External-facing function to request an agent die at the current timestep

        In general, users should not directly interact with `People.ti_dead` to minimize
        interactions between modules (e.g., if a module requesting a future death, overwrites
        death due to a different module taking place at the current timestep).

        Modules that have a future time of death (e.g., due to disease duration) should keep
        track of that internally. When the module is ready to cause the agent to die, it should
        call this method, and can update its own results for the cause of death. This way, if
        multiple modules request death on the same day, they can each record a death due to their
        own cause.

        The actual deaths are resolved after modules have all run, but before analyzers. That way,
        regardless of whether removing dead agents is enabled or not, analyzers will be able to
        see and record outcomes for agents that died this timestep.

        **WARNING** - this function allows multiple modules to each independently carry out and
        record state changes associated with death. It is therefore important that they can
        guarantee that after requesting death, the death is guaranteed to occur.

        Args:
            uids: Agent IDs to request deaths for

        Returns:
            UIDs of agents that have been scheduled to die on this timestep
        """
        self.ti_dead[uids] = self.sim.ti
        return

    def request_removal(self, uids):
        """
        Request an agent to be removed from the simulation
        Similar to request_death, but in this case the agent will be recorded as removed instead of dead
        """
        self.ti_removed[uids] = self.sim.ti
        return

    def step_die(self):
        """ Carry out any deaths or removals that took place this timestep """
        death_uids = ((self.ti_dead <= self.sim.ti) | (self.ti_removed <= self.sim.ti)).uids
        self.alive[death_uids] = False  # Whilst not dead, removed agents should not be included in alive totals

        # Execute deaths that took place this timestep (i.e., changing the `alive` state of the agents). This is executed
        # before analyzers have run so that analyzers are able to inspect and record outcomes for agents that died this timestep
        for disease in self.sim.diseases():
            if isinstance(disease, ss.Disease):
                disease.step_die(death_uids)

        return death_uids

    def remove_dead(self):
        """
        Remove agents who are exiting the population (death, migration, etc)
        """
        uids = self.dead.uids
        if len(uids):

            # Remove the UIDs from the networks too
            for network in self.sim.networks.values():
                network.remove_uids(uids) # TODO: only run once every nth timestep

            # Calculate the indices to keep
            self.auids = self.auids[np.isin(self.auids, np.unique(uids), assume_unique=True, invert=True, kind='sort')]

        return

<<<<<<< HEAD
    @property
    def dead(self):
        """ Dead boolean. Also includes removed agents """
        return ~self.alive

    @property
    def male(self):
        """ Male boolean """
        return ~self.female

=======
>>>>>>> 4aa4320e
    def update_results(self):
        ti = self.sim.ti
        res = self.sim.results
        res.n_alive[ti] = np.count_nonzero(self.alive)
        res.new_deaths[ti] = np.count_nonzero(self.ti_dead == ti)
        res.new_emigrants[ti] = np.count_nonzero(self.ti_removed == ti)
        res.cum_deaths[ti] = np.sum(res.new_deaths[:ti]) # TODO: inefficient to compute the cumulative sum on every timestep!
        return

    def finish_step(self):
        self.remove_dead()
        self.update_post()
        return

    @property
    def dead(self):
        """ Dead boolean """
        return ~self.alive

    @property
    def male(self):
        """ Male boolean """
        return ~self.female

    def to_df(self):
        """ Export to dataframe """
        df = sc.dataframe(uid=self.uid, slot=self.slot, **self.states)
        return df

    def plot(self, key=None, alive=True, bins=50, hist_kw=None, max_plots=20, figsize=(16,12), **kwargs):
        """
        Plot all the properties of the People object

        Args:
            key (str/list): the state(s) to plot
            alive (bool): if false, use all agents in the simulation instead of active (alive) ones
            bins (int): the number of bins to use in `plt.hist()`
            hist_kw (dict): passed to `plt.hist()`
            max_plots (int): the maximum number of plots to create
            figsize (tuple): passed to `plt.figure()`; by default large since the plots are crowded
            **kwargs (dict): passed to `sc.getrowscols()`, including `fig_kw`
        """
        # Handle figsize
        if 'figsize' not in kwargs:
            kwargs['figsize'] = figsize

        # Decide what to plot
        if key is None:
            key = self.states.keys()
        key = sc.tolist(key)
        if max_plots:
            key = key[:max_plots]
        n_keys = len(key)

        # Create figure and plot
        fig,axs = sc.getrowscols(n_keys, make=True, **kwargs)
        for i,k in enumerate(key):
            ax = fig.axes[i]
            state = self.states[k]
            if alive:
                data = state.values
            else:
                data = state.raw

            # It's a float array, plot a histogram
            if isinstance(state, ss.FloatArr):
                data = sc.rmnans(data)
                if not len(data):
                    print(f'Not plotting "{k}" since all values are NaN')
                ax.hist(data, bins=bins, **sc.mergedicts(hist_kw))

            # It's a boolean array, plot the proportions
            elif isinstance(state, ss.BoolArr):
                true,false = data.sum(), (~data).sum()
                labels = ['False', 'True']
                ax.bar(labels, [false,true], color=['#E0D3DE', '#3C88A3'])

            # Give up
            else:
                warnmsg = f'Cannot understand state of {type(state)} for plotting; skipping'
                ss.warn(warnmsg)

            # Tidy up
            ax.set_title(f'{state.name} (mean={data.mean():n})')
            ax.set_ylabel('Count')
            sc.commaticks(ax)
            sc.boxoff(ax)

        plt.tight_layout()
        return ss.return_fig(fig)

    def plot_ages(self, bins=None, absolute=False, fig_kw=None):
        """
        Plot the age pyramid for males and females.

        Args:
            bins (list/int): optional list or int for binning age groups (default: 5-year bins up to max age)
            absolute (bool): whether to show absolute numbers or percentage of the population
            fig_kw (dict): passed to `plt.subplots()`

        **Example**:

            sim = ss.demo(plot=False)
            sim.people.plot_age()
        """
        # Preliminaries
        age = self.age
        female = self.female
        f_age = age[female]
        m_age = age[~female]
        max_age = age.max()

        # Define age bins
        if np.iterable(bins):
            width = None # Already defined, don't need
        if np.isscalar(bins):
            width = bins
        else:
            width = 5
        if width is not None:
            max_bin = (np.ceil(max_age / width) + 1) * width
            bins = np.arange(0, max_bin, width)
        y_pos = np.arange(len(bins)-1)

        # Histogram counts
        f_vals, _ = np.histogram(f_age, bins=bins)
        m_vals, _ = np.histogram(m_age, bins=bins)

        # Optionally convert to percentages
        if absolute:
            xlabel = 'Number of people'
        else:
            total = f_vals.sum() + f_vals.sum()
            f_vals = f_vals / total * 100
            m_vals = m_vals / total * 100
            xlabel = 'Percentage of population'

        # Plot
        fig,ax = plt.subplots(**sc.mergedicts(fig_kw))
        ax.barh(y_pos, -f_vals, color='salmon', label='Female')  # Negative = left
        ax.barh(y_pos,  m_vals, color='skyblue', label='Male')

        # Annotate
        y_labels = [f'{bins[i]:n}–{bins[i+1]-1:n}' if i < len(bins)-1 else f'{bins[i]:n}+' for i in range(len(bins)-1)]
        ax.set_yticks(y_pos)
        ax.set_yticklabels(y_labels)
        ax.set_xlabel(xlabel)
        ax.set_ylabel('Age group')
        ax.legend(loc='lower right')
        max_val = max(f_vals.max(), m_vals.max()) * 1.1
        ax.set_xlim([-max_val, max_val])
        ax.axvline(0, color='black', linewidth=0.8)

        # Tidy up
        sc.boxoff()
        plt.tight_layout()
        return ss.return_fig(fig)

    def person(self, ind):
        """
        Get all the properties for a single person.

        **Example**:

            sim = ss.Sim(diseases='sir', networks='random', n_agents=100).run()
            print(sim.people.person(5)) # The 5th agent in the simulation
        """
        person = Person()
        for key in ['uid', 'slot']:
            person[key] = self[key][ind]
        for key in self.states.keys():
            person[key] = self.states[key][ind]
        return person


class Person(sc.objdict):
    """
    A simple class to hold all attributes of a person

    **Example**:

        sim = ss.Sim(diseases='sir', networks='random', n_agents=100).run()
        print(sim.people.person(5)) # The 5th agent in the simulation
    """
    def to_df(self):
        """ Convert to a dataframe """
        df = sc.dataframe.from_dict(self, orient='index', columns=['value'])
        df.index.name = 'key'
        return df


class Filter(sc.prettyobj):
    """
    A filter on states; see `ss.People.filter()` for details.
    """
    def __init__(self, people, uids=None):
        self.people = people
        self._uids = uids if uids is not None else people.auids
        self.orig_uids = people.auids
        self.states = ss.ndict(type=ss.Arr)
        self.is_filtered = False
        self._key = None
        self._stale = False
        self._linked_modules = people._linked_modules

        # Copy states
        for key,state in self.people.states.items():
            new_state = object.__new__(state.__class__)
            new_state.__dict__ = state.__dict__.copy() # Shallow copy
            new_state.people = self
            self.states[key] = new_state

        # Set up links to modules
        for mod in self._linked_modules:
            setattr(self, mod, sc.dictobj())
            for key in getattr(self.people, mod).keys():
                getattr(self, mod)[key] = self.states[f'{mod}.{key}']
        return

    def __getitem__(self, key):
        return self.states[key]

    def __getattr__(self, key):
        return self.states[key]

    def __setitem__(self, key, value):
        self.states[key] = value
        return

    def __call__(self, key):
        self._key = key
        self._stale = True
        return self

    @property
    def stale(self):
        return self._key is not None

    @property
    def auids(self):
        """ Rename for use as a "people" object """
        return self._uids

    @property
    def uids(self):
        """ Get the UIDs, computing if necessary """
        if self._stale:
            return self.filter(self._key, new=False)._uids
        else:
            return self._uids

    def _func(self, obj, op):
        if not self.stale:
            errormsg = "To use logical operations on a Filter object, call first, e.g. filt('age') > 5"
            raise RuntimeError(errormsg)
        else:
            arr = self.states[self._key]
            self._key = None
            self._stale = False

        match op:
            case '==': criteria = arr == obj
            case '!=': criteria = arr != obj
            case '<':  criteria = arr <  obj
            case '<=': criteria = arr <= obj
            case '>':  criteria = arr >  obj
            case '>=': criteria = arr >= obj
            case '~': criteria = ~arr
            case _: raise ValueError(f'Unsupported operator: {op}')

        return self.filter(criteria=criteria)

    def __eq__(self, obj): return self._func(obj, '==')
    def __ne__(self, obj): return self._func(obj, '!=')
    def __lt__(self, obj): return self._func(obj, '<')
    def __le__(self, obj): return self._func(obj, '<=')
    def __gt__(self, obj): return self._func(obj, '>')
    def __ge__(self, obj): return self._func(obj, '>=')
    def __invert__(self): return self._func(None, '~')

    def filter(self, criteria=None, uids=None, split=False, new=None):
        """
        Store indices to allow for easy filtering of the People object.

        Args:
            criteria (bool array): a boolean array for the filtering critria
            uids (array): alternatively, explicitly filter by these indices
            split (bool): if True, return separate filter objects matching both True and False

        **Example**:

            sim = ss.Sim(n_agents=100e3, dur=10, networks='random', diseases='sir', verbose=0)
            sim.run()
            ppl = sim.people

            # Traditional filtering
            f1 = ppl.female == True
            f2 = f1 * (ppl.age>5)
            f3 = f2 * (~ppl.sir.infected)

            # Equivalent using filter
            f1 = ppl.filter('female')
            f2 = f1('age')>5
            f3 = ~f2('sir.infected')
        """
        if new is True:
            filtered = Filter(self)
        elif new is False:
            filtered = self
        else:
            filtered = Filter(self) if (self.is_filtered and not split) else self

        # Perform the filtering
        if uids is not None: # Unless indices are supplied directly, in which case use them
            new_uids = np.intersect1d(self._uids, uids)
            if split:
                inv_uids = np.setdiff1d(self._uids, uids)
                f1 = Filter(self, uids=new_uids)
                f2 = Filter(self, uids=inv_uids)
                return f1, f2
            else:
                filtered._uids = new_uids

        if criteria is not None: # Main use case: perform filtering
            if isinstance(criteria, str): # Allow e.g. filter('female')
                if criteria[0] == '~': # Allow e.g. filter('~female') # TODO: may not be working
                    key = criteria[1:]
                    criteria = ~self.states[key]
                else:
                    self._key = criteria
                    criteria = self.states[criteria]
            len_criteria = len(criteria)
            if len_criteria == len(filtered._uids): # Main use case: a new filter applied on an already filtered object, e.g. filtered.filter(filtered.age > 5)
                new_uids = filtered._uids[criteria] # Criteria is already filtered, just get the indices
                if split:
                    inv_uids = filtered._uids[~criteria]
                    f1 = Filter(self, uids=new_uids)
                    f2 = Filter(self, uids=inv_uids)
                    return f1, f2
            else:
                errormsg = f'"criteria" must be boolean array matching either current filter length ({len(self)}) or else the total number of people ({self.n_uids}), not {len(criteria)}'
                raise ValueError(errormsg)
            filtered._uids = new_uids

        filtered.is_filtered = True

        return filtered<|MERGE_RESOLUTION|>--- conflicted
+++ resolved
@@ -410,19 +410,6 @@
 
         return
 
-<<<<<<< HEAD
-    @property
-    def dead(self):
-        """ Dead boolean. Also includes removed agents """
-        return ~self.alive
-
-    @property
-    def male(self):
-        """ Male boolean """
-        return ~self.female
-
-=======
->>>>>>> 4aa4320e
     def update_results(self):
         ti = self.sim.ti
         res = self.sim.results
@@ -439,7 +426,7 @@
 
     @property
     def dead(self):
-        """ Dead boolean """
+        """ Dead boolean. Also includes removed agents """
         return ~self.alive
 
     @property
