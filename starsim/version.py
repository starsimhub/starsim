--- conflicted
+++ resolved
@@ -4,10 +4,6 @@
 
 __all__ = ['__version__', '__versiondate__', '__license__']
 
-__version__ = '0.1.7'
-<<<<<<< HEAD
+__version__ = '0.1.8'
 __versiondate__ = '2024-01-30'
-=======
-__versiondate__ = '2024-01-27'
->>>>>>> b678c4d2
 __license__ = f'STIsim {__version__} ({__versiondate__}) — © 2024 by IDM'