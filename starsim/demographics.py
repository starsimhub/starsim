"""
Define pregnancy, deaths, migration, etc.
"""
import numpy as np
import starsim as ss
import sciris as sc
import pandas as pd

ss_float_ = ss.dtypes.float
ss_int_ = ss.dtypes.int

__all__ = ['Demographics', 'Births', 'Deaths', 'Pregnancy']


class Demographics(ss.Module):
    """
    A demographic module typically handles births/deaths/migration and takes
    place at the start of the timestep, before networks are updated and before
    any disease modules are executed.
    """
    pass


class Births(Demographics):
    """ Create births based on rates, rather than based on pregnancy """
    def __init__(self, metadata=None, **kwargs):
        super().__init__()
        self.define_pars(
            unit = 'year',
            birth_rate = ss.peryear(20),
            rel_birth = 1,
            rate_units = 1e-3,  # assumes birth rates are per 1000. If using percentages, switch this to 1
        )
        self.update_pars(**kwargs)

        # Process metadata. Defaults here are the labels used by UN data
        self.metadata = sc.mergedicts(
            sc.objdict(data_cols=dict(year='Year', value='CBR')),
            metadata,
        )

        # Process data, which may be provided as a number, dict, dataframe, or series
        # If it's a number it's left as-is; otherwise it's converted to a dataframe
        self.pars.birth_rate = self.standardize_birth_data()
        self.n_births = 0 # For results tracking
        return

    def init_pre(self, sim):
        """ Initialize with sim information """
        super().init_pre(sim)
        if isinstance(self.pars.birth_rate, pd.DataFrame):
            br_year = self.pars.birth_rate[self.metadata.data_cols['year']]
            br_val = self.pars.birth_rate[self.metadata.data_cols['cbr']]
            all_birth_rates = np.interp(self.timevec, br_year, br_val) # This assumes a year timestep -- probably ok?
            self.pars.birth_rate = all_birth_rates
        return

    def standardize_birth_data(self):
        """ Standardize/validate birth rates - handled in an external file due to shared functionality """
        birth_rate = ss.standardize_data(data=self.pars.birth_rate, metadata=self.metadata)
        if isinstance(birth_rate, (pd.Series, pd.DataFrame)):
            return birth_rate.xs(0,level='age')
        return birth_rate

    def init_results(self):
        super().init_results()
        self.define_results(
            ss.Result('new',        dtype=int,   scale=True,  summarize_by='sum',  label='New births'),
            ss.Result('cumulative', dtype=int,   scale=True,  summarize_by='last', label='Cumulative births'),
            ss.Result('cbr',        dtype=float, scale=False, summarize_by='mean', label='Crude birth rate'),
        )
        return

    def get_births(self):
        """
        Extract the right birth rates to use and translate it into a number of people to add.
        """
        sim = self.sim
        p = self.pars

        if isinstance(p.birth_rate, (pd.Series, pd.DataFrame)):
            available_years = p.birth_rate.index
            year_ind = sc.findnearest(available_years, sim.t.now('year'))
            nearest_year = available_years[year_ind]
            this_birth_rate = p.birth_rate.loc[nearest_year]
        else:
            this_birth_rate = p.birth_rate

        scaled_birth_prob = this_birth_rate * self.t.dt * p.rate_units * p.rel_birth
        scaled_birth_prob = np.clip(scaled_birth_prob, a_min=0, a_max=1)
        n_new = np.random.binomial(n=sim.people.alive.count(), p=scaled_birth_prob) # Not CRN safe, see issue #404
        return n_new

    def step(self):
        new_uids = self.add_births()
        self.n_births = len(new_uids)
        return new_uids

    def add_births(self):
        """ Add n_new births to each state in the sim """
        people = self.sim.people
        n_new = self.get_births()
        new_uids = people.grow(n_new)
        people.age[new_uids] = 0
        return new_uids

    def update_results(self):
        # New births -- already calculated
        self.results.new[self.ti] = self.n_births

        # Calculate crude birth rate (CBR)
        inv_rate_units = 1.0/self.pars.rate_units
        births_per_year = self.n_births/self.sim.t.dt_year
        denom = self.sim.people.alive.sum()
        self.results.cbr[self.ti] = inv_rate_units*births_per_year/denom
        return

    def finalize(self):
        super().finalize()
        self.results.cumulative[:] = np.cumsum(self.results.new)
        return


class Deaths(Demographics):
    def __init__(self, metadata=None, **kwargs):
        """
        Configure disease-independent "background" deaths.

        The probability of death for each agent on each timestep is determined
        by the `death_rate` parameter and the time step. The default value of
        this parameter is 0.02, indicating that all agents will
        face a 2% chance of death per year.

        However, this function can be made more realistic by using a dataframe
        for the `death_rate` parameter, to allow it to vary by year, sex, and
        age.  The separate 'metadata' argument can be used to configure the
        details of the input datafile.

        Alternatively, it is possible to override the `death_rate` parameter
        with a bernoulli distribution containing a constant value of function of
        your own design.

        Args:
            pars: dict with arguments including:
                rel_death: constant used to scale all death rates
                death_rate: float, dict, or pandas dataframe/series containing mortality data
                rate_units: units for death rates (see in-line comment on par dict below)

            metadata: data about the data contained within the data input.
                "data_cols" is is a dictionary mapping standard keys, like "year" to the
                corresponding column name in data. Similar for "sex_keys". Finally,
        """
        super().__init__()
        self.define_pars(
            unit = 'year',
            rel_death = 1,
            death_rate = ss.peryear(20),  # Default = a fixed rate of 2%/year, overwritten if data provided
            rate_units = 1e-3,  # assumes death rates are per 1000. If using percentages, switch this to 1
        )
        self.update_pars(**kwargs)

        # Process metadata. Defaults here are the labels used by UN data
        self.metadata = sc.mergedicts(
            sc.objdict(
                data_cols = dict(year='Time', sex='Sex', age='AgeGrpStart', value='mx'),
                sex_keys = {'Female':'f', 'Male':'m'},
            ),
            metadata
        )

        # Process data, which may be provided as a number, dict, dataframe, or series
        # If it's a number it's left as-is; otherwise it's converted to a dataframe
        self.death_rate_data = self.standardize_death_data() # TODO: refactor
        self.pars.death_rate = ss.bernoulli(p=self.make_death_prob_fn)
        self.n_deaths = 0 # For results tracking
        return

    def standardize_death_data(self):
        """ Standardize/validate death rates - handled in an external file due to shared functionality """
        death_rate = ss.standardize_data(data=self.pars.death_rate, metadata=self.metadata)
        if isinstance(death_rate, (pd.Series, pd.DataFrame)):
            death_rate = death_rate.unstack(level='age')
            assert not death_rate.isna().any(axis=None) # For efficiency, we assume that the age bins are the same for all years in the input dataset
        return death_rate

    @staticmethod # Needs to be static since called externally, although it sure looks like a class method!
    def make_death_prob_fn(self, sim, uids):
        """ Take in the module, sim, and uids, and return the probability of death for each UID on this timestep """
        drd = self.death_rate_data
        if sc.isnumber(drd) or isinstance(drd, ss.Rate):
            death_rate = drd

        # Process data
        else:
            ppl = sim.people

            # Performance optimization - the Deaths module checks for deaths for all agents
            # Therefore the UIDs requested should match all UIDs
            assert len(uids) == len(ppl.auids)

            available_years = drd.index.get_level_values('year')
            year_ind = sc.findnearest(available_years, sim.t.now('year')) # TODO: make work with different timesteps
            nearest_year = available_years[year_ind]

            death_rate = np.empty(uids.shape, dtype=ss_float_)

            if 'sex' in drd.index.names:
                s = drd.loc[nearest_year, 'f']
                binned_ages = np.digitize(ppl.age[ppl.female], s.index)-1 # Negative ages will be in the first bin - do *not* subtract 1 so that this bin is 0
                death_rate[ppl.female] = s.values[binned_ages]
                s = drd.loc[nearest_year, 'm']
                binned_ages = np.digitize(ppl.age[ppl.male], s.index)-1 # Negative ages will be in the first bin - do *not* subtract 1 so that this bin is 0
                death_rate[ppl.male] = s.values[binned_ages]
            else:
                s = drd.loc[nearest_year]
                binned_ages = np.digitize(ppl.age, s.index)-1 # Negative ages will be in the first bin - do *not* subtract 1 so that this bin is 0
                death_rate[:] = s.values[binned_ages]

        # Scale from rate to probability. Consider an exponential here.
<<<<<<< HEAD
        death_prob = death_rate * self.t.dt * self.pars.rate_units * self.pars.rel_death
=======
        if isinstance(death_rate, ss.TimePar):
            factor = 1.0
        else:
            factor = ss.time_ratio(unit1=self.t.unit, dt1=self.t.dt, unit2='year', dt2=1.0)
        death_prob = death_rate * self.pars.rate_units * self.pars.rel_death * factor
>>>>>>> a2533361
        death_prob = np.clip(death_prob, a_min=0, a_max=1)

        return death_prob

    def init_results(self):
        super().init_results()
        self.define_results(
            ss.Result('new',        dtype=int,   scale=True,  summarize_by='sum',  label='Deaths', auto_plot=False), # Use sim deaths instead
            ss.Result('cumulative', dtype=int,   scale=True,  summarize_by='last', label='Cumulative deaths', auto_plot=False),
            ss.Result('cmr',        dtype=float, scale=False, summarize_by='mean', label='Crude mortality rate'),
        )
        return

    def step(self):
        """ Select people to die """
        death_uids = self.pars.death_rate.filter()
        self.sim.people.request_death(death_uids)
        self.n_deaths = len(death_uids)
        return self.n_deaths

    def update_results(self):
        self.results['new'][self.ti] = self.n_deaths
        return

    def finalize(self):
        super().finalize()
        self.results.cumulative[:] = np.cumsum(self.results.new)
        units = self.pars.rate_units*self.sim.t.dt_year
        inds = self.match_time_inds()
        n_alive = self.sim.results.n_alive[inds]
        deaths = np.divide(self.results.new, n_alive, where=n_alive>0)
        self.results.cmr[:] = deaths/units
        return


class Pregnancy(Demographics):
    """ Create births via pregnancies """
    def __init__(self, metadata=None, **kwargs):
        super().__init__()
        self.define_pars(
            unit = 'year',
            dur_pregnancy = ss.years(0.75), # Duration for pre-natal transmission
            dur_postpartum = ss.lognorm_ex(mean=ss.years(0.5), std=ss.years(0.5)), # Duration for post-natal transmission (e.g. via breastfeeding)
            fertility_rate = ss.peryear(0), # Can be a number of Pandas DataFrame
            rel_fertility = 1,
            p_maternal_death = ss.bernoulli(0),
            p_neonatal_death = ss.bernoulli(0),
            sex_ratio = ss.bernoulli(0.5), # Ratio of babies born female
            min_age = 15, # Minimum age to become pregnant
            max_age = 50, # Maximum age to become pregnant
            rate_units = 1e-3, # Assumes fertility rates are per 1000. If using percentages, switch this to 1
            burnin = True, # Should we seed pregnancies that would have happened before the start of the simulation?
            slot_scale = 5, # Random slots will be assigned to newborn agents between min=n_agents and max=slot_scale*n_agents
            min_slots  = 100, # Minimum number of slots, useful if the population size is very small
        )
        self.update_pars(**kwargs)

        self.pars.p_fertility = ss.bernoulli(p=0) # Placeholder, see make_fertility_prob_fn

        # Other, e.g. postpartum, on contraception...
        self.define_states(
            ss.State('fecund', default=True, label='Female of childbearing age'),
            ss.State('pregnant', label='Pregnant'),  # Currently pregnant
            ss.State('postpartum', label="Post-partum"),  # Currently post-partum
            ss.FloatArr('child_uid', label='UID of children, from embryo through postpartum'),
            ss.FloatArr('dur_postpartum', label='Post-partum duration'),  # Duration of postpartum phase
            ss.FloatArr('ti_pregnant', label='Time of pregnancy'),  # Time pregnancy begins
            ss.FloatArr('ti_delivery', label='Time of delivery'),  # Time of delivery
            ss.FloatArr('ti_postpartum', label='Time post-partum ends'),  # Time postpartum ends
            ss.FloatArr('ti_dead', label='Time of maternal death'),  # Maternal mortality
        )

        # Process metadata. Defaults here are the labels used by UN data
        self.metadata = sc.mergedicts(
            sc.objdict(data_cols=dict(year='Time', age='AgeGrp', value='ASFR')),
            metadata,
        )
        self.choose_slots = None # Distribution for choosing slots; set in self.init()

        # For results tracking
        self.n_pregnancies = 0
        self.n_births = 0
        return

    @staticmethod
    def make_fertility_prob_fn(self, sim, uids):
        """ Take in the module, sim, and uids, and return the conception probability for each UID on this timestep """

        age = sim.people.age[uids]

        frd = self.fertility_rate_data

        if sc.isnumber(frd):
            raise TypeError('Fertility rate should be specified as a rate (or with time-varying data)')

        fertility_rate = np.zeros(len(sim.people.uid.raw), dtype=ss_float_)

        if isinstance(frd, ss.Rate):
            fertility_rate[uids] = self.fertility_rate_data * self.t.dt # Rate per timestep
        else:
            year_ind = sc.findnearest(frd.index, self.t.now('year')-self.pars.dur_pregnancy.years) # TODO: make time-unit-aware
            nearest_year = frd.index[year_ind]

            # Assign agents to age bins
            age_bins = self.fertility_rate_data.columns.values
            age_bin_all = np.digitize(age, age_bins) - 1
            new_rate = self.fertility_rate_data.loc[nearest_year].values.copy()  # Initialize array with new rates

            if (~self.fecund).any():
                # Scale the new rate to convert the denominator from all women to fecund women
                v, c = np.unique(age_bin_all, return_counts=True)
                age_counts = np.zeros(len(age_bins))
                age_counts[v] = c

                age_bin_infecund = np.digitize(sim.people.age[~self.fecund], age_bins) - 1
                v, c = np.unique(age_bin_infecund, return_counts=True)
                infecund_age_counts = np.zeros(len(age_bins))
                infecund_age_counts[v] = c

                num_to_make = new_rate * age_counts  # Number that we need to make pregnant
                new_denom = age_counts - infecund_age_counts  # New denominator for rates
                np.divide(num_to_make, new_denom, where=new_denom>0, out=new_rate)

            fertility_rate[uids] = new_rate[age_bin_all] * self.t.dt

        # Scale from rate to probability
        invalid_age = (age < self.pars.min_age) | (age > self.pars.max_age)
        fertility_prob = fertility_rate * (self.pars.rate_units * self.pars.rel_fertility)
        fertility_prob[(~self.fecund).uids] = 0 # Currently infecund women cannot become pregnant
        fertility_prob[uids[invalid_age]] = 0 # Women too young or old cannot become pregnant
        fertility_prob = np.clip(fertility_prob[uids], a_min=0, a_max=1)
        return fertility_prob

    def standardize_fertility_data(self):
        """
        Standardize/validate fertility rates
        """
        fertility_rate = ss.standardize_data(data=self.pars.fertility_rate, metadata=self.metadata)
        if isinstance(fertility_rate, (pd.Series, pd.DataFrame)):
            fertility_rate = fertility_rate.unstack()
            # Interpolate to 1 year increments
            fertility_rate = fertility_rate.reindex(np.arange(fertility_rate.index.min(), fertility_rate.index.max() + 1)).interpolate()
            max_age = fertility_rate.columns.max()
            fertility_rate[max_age + 1] = 0
            assert not fertility_rate.isna().any(axis=None) # For efficiency, we assume that the age bins are the same for all years in the input dataset
        return fertility_rate

    def init_pre(self, sim):
        super().init_pre(sim)

        # Process data, which may be provided as a number, dict, dataframe, or series
        # If it's a number it's left as-is; otherwise it's converted to a dataframe
        self.fertility_rate_data = self.standardize_fertility_data()
        self.pars.p_fertility.set(p=self.make_fertility_prob_fn)

        low = sim.pars.n_agents + 1
        high = int(self.pars.slot_scale*sim.pars.n_agents)
        high = np.maximum(high, self.pars.min_slots) # Make sure there are at least min_slots slots to avoid artifacts related to small populations
        self.choose_slots = ss.randint(low=low, high=high, sim=sim, module=self)
        return

    def init_results(self):
        """
        Results could include a range of birth outcomes e.g. LGA, stillbirths, etc.
        Still unclear whether this logic should live in the pregnancy module, the
        individual disease modules, the connectors, or the sim.
        """
        super().init_results()
        self.define_results(
            ss.Result('pregnancies', dtype=int,   scale=True,  summarize_by='sum',  label='New pregnancies'),
            ss.Result('births',      dtype=int,   scale=True,  summarize_by='sum',  label='New births'),
            ss.Result('cbr',         dtype=float, scale=False, summarize_by='mean', label='Crude birth rate'),
        )
        return

    def step(self):
        if self.ti == 0 and self.pars.burnin: # TODO: refactor
            dtis = np.arange(np.ceil(-1 * self.pars.dur_pregnancy), 0, 1).astype(int)
            for dti in dtis:
                self.t.ti = dti
                self.do_step()
            self.t.ti = 0
        new_uids = self.do_step()
        return new_uids

    def do_step(self):
        """ Perform all updates """
        self.update_states()
        conceive_uids = self.make_pregnancies()
        self.n_pregnancies += len(conceive_uids) # += to handle burn-in
        new_uids = self.make_embryos(conceive_uids)
        return new_uids

    def update_states(self):
        """ Update states """
        # Check for new deliveries
        ti = self.ti
        deliveries = self.pregnant & (self.ti_delivery <= ti)
        self.n_births = np.count_nonzero(deliveries)
        self.pregnant[deliveries] = False
        self.postpartum[deliveries] = True
        self.fecund[deliveries] = False

        # Add connections to any postnatal transmission layers
        for lkey, layer in self.sim.networks.items():
            if layer.postnatal and self.n_births:

                # Add postnatal connections by finding the prenatal contacts
                # Validation of the networks is done during initialization to ensure that 1 prenatal netwrok is present
                prenatalnet = [nw for nw in self.sim.networks.values() if nw.prenatal][0]

                # Find the prenatal connections that are ending
                prenatal_ending = prenatalnet.edges.end <= ti
                new_mother_uids = prenatalnet.edges.p1[prenatal_ending]
                new_infant_uids = prenatalnet.edges.p2[prenatal_ending]

                # Validation
                if not set(new_mother_uids) == set(deliveries.uids): # Not sure why sometimes out of order
                    errormsg = 'IDs of new mothers do not match IDs of new deliveries'
                    raise ValueError(errormsg)

                # Create durations and start dates, and add connections
                durs = self.dur_postpartum[new_mother_uids]
                start = np.full(self.n_births, fill_value=ti)

                # # Remove pairs from prenatal network and add to postnatal
                prenatalnet.end_pairs()
                layer.add_pairs(new_mother_uids, new_infant_uids, dur=durs, start=start)

        # Check for new women emerging from post-partum
        postpartum = self.postpartum & (self.ti_postpartum <= ti)
        self.postpartum[postpartum] = False
        self.fecund[postpartum] = True
        self.child_uid[postpartum] = np.nan

        # Maternal deaths
        maternal_deaths = (self.ti_dead <= ti).uids
        self.sim.people.request_death(maternal_deaths)
        return

    def make_pregnancies(self):
        """ Select people to make pregnant using incidence data """
        # People eligible to become pregnant. We don't remove pregnant people here, these
        # are instead handled in the fertility_dist logic as the rates need to be adjusted
        eligible_uids = self.sim.people.female.uids
        conceive_uids = self.pars.p_fertility.filter(eligible_uids)

        if len(conceive_uids) == 0:
            return ss.uids()

        # Validation
        if np.any(self.pregnant[conceive_uids]):
            which_uids = conceive_uids[self.pregnant[conceive_uids]]
            errormsg = f'New conceptions registered in {len(which_uids)} pregnant agent(s) at timestep {self.ti}.'
            raise ValueError(errormsg)

        # Set prognoses for the pregnancies
        self.set_prognoses(conceive_uids)
        return conceive_uids

    def make_embryos(self, conceive_uids):
        """ Add properties for the just-conceived """
        people = self.sim.people
        n_unborn = len(conceive_uids)
        if n_unborn == 0:
            new_uids = ss.uids()
        else:

            # Choose slots for the unborn agents
            new_slots = self.choose_slots.rvs(conceive_uids)

            # Grow the arrays and set properties for the unborn agents
            new_uids = people.grow(len(new_slots), new_slots)
            people.age[new_uids] = -self.pars.dur_pregnancy.years
            people.slot[new_uids] = new_slots  # Before sampling female_dist
            people.female[new_uids] = self.pars.sex_ratio.rvs(conceive_uids)
            people.parent[new_uids] = conceive_uids
            self.child_uid[conceive_uids] = new_uids

            # Add connections to any prenatal transmission layers
            for lkey, layer in self.sim.networks.items():
                if layer.prenatal:
                    durs = np.full(n_unborn, fill_value=self.pars.dur_pregnancy/self.t.dt)
                    start = np.full(n_unborn, fill_value=self.ti)
                    layer.add_pairs(conceive_uids, new_uids, dur=durs, start=start)

        if self.ti < 0:
            people.age[new_uids] += -self.ti * self.sim.t.dt_year # Age to ti=0

        return new_uids

    def set_prognoses(self, uids):
        """
        Make pregnancies
        Add miscarriage/termination logic here
        Also reconciliation with birth rates
        Q, is this also a good place to check for other conditions and set prognoses for the fetus?
        """

        # Change states for the newly pregnant woman
        ti = self.ti
        self.fecund[uids] = False
        self.pregnant[uids] = True
        self.ti_pregnant[uids] = ti

        # Outcomes for pregnancies
        dur_preg = self.pars.dur_pregnancy
        dur_postpartum = self.pars.dur_postpartum.rvs(uids)
        dead = self.pars.p_maternal_death.rvs(uids)
        self.ti_delivery[uids] = ti + dur_preg/self.t.dt # Currently assumes maternal deaths still result in a live baby
        self.ti_postpartum[uids] = self.ti_delivery[uids] + dur_postpartum
        self.dur_postpartum[uids] = dur_postpartum

        if np.any(dead): # NB: 100x faster than np.sum(), 10x faster than np.count_nonzero()
            self.ti_dead[uids[dead]] = ti + dur_preg
        return

    def finish_step(self):
        super().finish_step()
        death_uids = ss.uids(self.sim.people.ti_dead <= self.ti)
        if len(death_uids) == 0:
            return

        # Any pregnant? Consider death of the neonate
        mother_death_uids = death_uids[self.pregnant[death_uids]]
        if len(mother_death_uids):
            neonate_uids = ss.uids(self.child_uid[mother_death_uids])
            neonatal_death_uids = self.pars.p_neonatal_death.filter(neonate_uids)
            if len(neonatal_death_uids):
                self.sim.people.request_death(neonatal_death_uids)

        # Any prenatal? Handle changes to pregnancy
        is_prenatal = self.sim.people.age[death_uids] < 0
        prenatal_death_uids = death_uids[is_prenatal]
        if len(prenatal_death_uids):
            mother_uids = self.sim.people.parent[prenatal_death_uids]
            self.pregnant[mother_uids] = False # Baby lost, mother no longer pregnant
            self.fecund[mother_uids] = True # Or wait?
            self.postpartum[mother_uids] = False
            self.child_uid[mother_uids] = np.nan
            self.ti_delivery[mother_uids] = np.nan
            self.ti_postpartum[mother_uids] = np.nan
        return

    def update_results(self):
        ti = self.ti
        self.results['pregnancies'][ti] = self.n_pregnancies
        self.results['births'][ti] = self.n_births

        # Reset for the next step
        self.n_pregnancies = 0
        self.n_births = 0

        return

    def finalize(self):
        super().finalize()
        units = self.pars.rate_units*self.sim.t.dt_year
        inds = self.match_time_inds()
        n_alive = self.sim.results.n_alive[inds]
        births = np.divide(self.results['births'], n_alive, where=n_alive>0)
        self.results['cbr'][:] = births/units
        return<|MERGE_RESOLUTION|>--- conflicted
+++ resolved
@@ -217,15 +217,7 @@
                 death_rate[:] = s.values[binned_ages]
 
         # Scale from rate to probability. Consider an exponential here.
-<<<<<<< HEAD
         death_prob = death_rate * self.t.dt * self.pars.rate_units * self.pars.rel_death
-=======
-        if isinstance(death_rate, ss.TimePar):
-            factor = 1.0
-        else:
-            factor = ss.time_ratio(unit1=self.t.unit, dt1=self.t.dt, unit2='year', dt2=1.0)
-        death_prob = death_rate * self.pars.rate_units * self.pars.rel_death * factor
->>>>>>> a2533361
         death_prob = np.clip(death_prob, a_min=0, a_max=1)
 
         return death_prob
