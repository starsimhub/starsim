--- conflicted
+++ resolved
@@ -252,19 +252,12 @@
                 death_rate[:] = s.values[binned_ages]
             death_rate *= self.pars.rate_units * self.pars.rel_death
 
-<<<<<<< HEAD
-        # Scale from rate to probability
-        if not isinstance(death_rate, ss.Rate):
-            death_rate = ss.peryear(death_rate)
-        death_prob = death_rate * self.dt * self.pars.rate_units * self.pars.rel_death
-=======
         # Scale from rate to probability. Consider an exponential here.
         death_prob = ss.timeprob.array_to_prob(death_rate, self.t.dt)
->>>>>>> d1ab751a
         death_prob = np.clip(death_prob, a_min=0, a_max=1)
 
         if sc.isnumber(drd) or isinstance(drd, ss.Rate):
-            death_prob = death_prob[0]
+            death_prob = death_prob[0] # TODO: what???
         return death_prob
 
     def init_results(self):
@@ -383,11 +376,7 @@
         fertility_rate = np.zeros(len(sim.people.uid.raw), dtype=ss_float)
 
         if isinstance(frd, ss.Rate):
-<<<<<<< HEAD
-            fertility_rate[uids] = self.fertility_rate_data # Rate per timestep (we multiply by the timestep later)
-=======
             fertility_rate[uids] = ss.timeprob(frd.value * (self.pars.rate_units * self.pars.rel_fertility), frd.unit).to_prob(dur=ss.years(1))
->>>>>>> d1ab751a
         else:
             year_ind = sc.findnearest(frd.index, self.t.now('year')-self.pars.dur_pregnancy.years)
             nearest_year = frd.index[year_ind]
@@ -412,19 +401,11 @@
                 new_denom = age_counts - infecund_age_counts  # New denominator for rates
                 np.divide(num_to_make, new_denom, where=new_denom>0, out=new_rate)
 
-<<<<<<< HEAD
-            fertility_rate[uids] = new_rate[age_bin_all]
-
-        # Scale from rate to probability
-        invalid_age = (age < self.pars.min_age) | (age > self.pars.max_age)
-        fertility_prob = fertility_rate * (self.pars.rel_fertility * ss.peryear(self.pars.rate_units) * self.dt) # Convert to per-year and then back to unitless with dt
-=======
             fertility_rate[uids] = new_rate[age_bin_all] * (self.pars.rate_units * self.pars.rel_fertility)  # Prob per year
 
         # Scale from rate to probability
         invalid_age = (age < self.pars.min_age) | (age > self.pars.max_age)
         fertility_prob = ss.timeprob.array_to_prob(fertility_rate, self.t.dt)
->>>>>>> d1ab751a
         fertility_prob[(~self.fecund).uids] = 0 # Currently infecund women cannot become pregnant
         fertility_prob[uids[invalid_age]] = 0 # Women too young or old cannot become pregnant
         fertility_prob = np.clip(fertility_prob[uids], a_min=0, a_max=1)
