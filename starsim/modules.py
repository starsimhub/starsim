--- conflicted
+++ resolved
@@ -73,10 +73,6 @@
     
     def set_metadata(self, name=None, label=None):
         """ Set metadata for the module """
-<<<<<<< HEAD
-        self.name  = sc.ifelse(name,  getattr(self, 'name',  self.pars.get('name', self.__class__.__name__.lower()))) # Default name is the class name
-        self.label = sc.ifelse(label, getattr(self, 'label', self.pars.get('label', self.name)))
-=======
         # Validation
         for key,val in dict(name=name, label=label).items():
             if val is not None:
@@ -85,10 +81,8 @@
                     raise TypeError(errormsg)
             
         # Set values
-        self.name = sc.ifelse(name, getattr(self, 'name', self.__class__.__name__.lower())) # Default name is the class name
-        self.label = sc.ifelse(label, getattr(self, 'label', self.name))
-        self.requires = sc.mergelists(requires)
->>>>>>> 4b48d307
+        self.name  = sc.ifelse(name,  getattr(self, 'name',  self.pars.get('name', self.__class__.__name__.lower()))) # Default name is the class name
+        self.label = sc.ifelse(label, getattr(self, 'label', self.pars.get('label', self.name)))
         return
     
     def set_time_pars(self, unit=None, dt=None):
