--- conflicted
+++ resolved
@@ -4,12 +4,10 @@
 
 ## Version 3.1.0 (2025-XX-XX)
 - (Planned changes to how pregnancy/births tracks UIDs of mothers and children)
-<<<<<<< HEAD
 - Previously `People.(module_name).(state_name)` could be used to access module states (e.g., `people.sir.infected`). However, this mechanism fails to pass on property attributes that are dynamically computed (e.g., `SIR.infectious`). Now `People.(module_name)` simply contains a reference to the module, so all attributes can be accessed. 
-=======
 - Add support for operating on `ss.BaseArr` with time parameters (e.g., multiplying a state by a duration)
 - Add support for creating an `ss.dur` from an `ss.BaseArr` 
->>>>>>> ab9b59f7
+
 
 ## Version 3.0.4 (2025-10-22)
 - Added additional calibration examples for workflows to re-identify known parameters.
