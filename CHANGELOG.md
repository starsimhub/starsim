# What's new

All notable changes to the codebase are documented in this file. Changes that may result in differences in model output, or are required in order to run an old parameter set with the current version, are flagged with the term "Regression information".

## Version 3.1.0 (2025-XX-XX)
- (Planned changes to how pregnancy/births tracks UIDs of mothers and children)
<<<<<<< HEAD
- Added `ss.parse_age_range` utility function to standardize formats for age ranges in data/input files.
=======
- Previously `People.(module_name).(state_name)` could be used to access module states (e.g., `people.sir.infected`). However, this mechanism fails to pass on property attributes that are dynamically computed (e.g., `SIR.infectious`). Now `People.(module_name)` simply contains a reference to the module, so all attributes can be accessed. 
- Add support for operating on `ss.BaseArr` with time parameters (e.g., multiplying a state by a duration)
- Add support for creating an `ss.dur` from an `ss.BaseArr` 
- Changed date plotting to convert `ss.date` and `ss.DateArray` values to years internally. This facilitates adding extra data to plots when the data is in years.

>>>>>>> 8794eab2


## Version 3.0.4 (2025-10-22)
- Added additional calibration examples for workflows to re-identify known parameters.
- Removed `p_death` from the parameters for the `ss.Deaths` module, as `Deaths.make_p_death()` always overrides this value and is therefore the means by which the death probability should be set or changed. 
- *GitHub info*: PR [1055](https://github.com/starsimhub/starsim/pull/1055)


## Version 3.0.3 (2025-10-07)
- Swapped order of `age` and `female` states in People to allow `female` dist to use `age` state during population initialization.


## Version 3.0.2 (2025-08-25)
- Additional minor updates following the v3 release.
- Cleans up some of the logic for converting rates to probabilities in the demographic modules
- Adds a `request_removal` method to People, which can be used to remove people from the population for reasons other than death (e.g. migration)
- Fixes a bug that prevented `ss.prob` from accepting arrays
- Adds a `year` property to Timelines, so `sim.t.now('year')` can be rewritten as `sim.t.year`
- *GitHub info*: PR [1032](https://github.com/starsimhub/starsim/pull/1032)


## Version 3.0.1 (2025-08-04)
- Minor updates following the v3 release.
- The logic for initializing `ss.Timeline` has been changed. Now, `start` and `stop` will not be converted to dates unless at least one argument is a date (e.g. `start=ss.years(2000)` will remain `ss.years()`). `ss.Timeline` is also now much more robust about handling different types of input, and choosing sensible defaults for missing inputs (e.g. with `stop=ss.days(20)`, the new default is `start=ss.days(0)`).
- Subtracting dates now yields a `relativedelta`, e.g. `ss.date(2025) - ss.date(2015)` now gives `ss.datedur(years=10)` (previously it converted to days).
- `ss.DateArray` now has a `unit` attribute, allowing more reliable conversion to years.
- Timepars now have a `disp()` method.
- *GitHub info*: PR [1029](https://github.com/starsimhub/starsim/pull/1029)


## Version 3.0.0 (2025-08-02)

### Summary
Starsim v3 includes a reimplementation of how time is handled, an extensive new suite of debugging tools, and smaller changes, including an extensive user guide in addition to the tutorials. Please also see `docs/migration_v2v3` for a detailed (and LLM-friendly) migration guide for porting existing Starsim code over to the new version. If a point below says "See the migration guide", that indicates that additional information (and a conversion script where possible) is provided in that guide. Otherwise, it is (generally) a non-breaking change.

### Time
Time is now based on precise datetime stamps (specifically, `pd.Timestamp`). In Starsim v3.0, the supported time units are days, weeks, months, and years. Days or years are always handled exactly and weeks and months are defined in terms of them, i.e. a week is exactly 7 days and a month is exactly 1/12th of a year. The following changes have been made to the API:

- While durations work similarly as in Starsim v2, rates work differently. The base class, `ss.Rate`, cannot be used directly. Instead, you must use one of the three derived classes. `ss.freq()` is the closest to `ss.rate()` in Starsim v2, and is a simple inverse of `ss.dur()`. `ss.per()` is the equivalent of `ss.rate_prob()` in Starsim v2, but is the primary probability-based rate that should be used (e.g. for beta, birth rates, death rates, etc.). Finally, `ss.prob()` is the equivalent to `ss.time_prob()` in Starsim v2, but whereas `time_prob` was preferred in v2, `per` (equivalent to `rate_prob` in v2) is preferred in v3.
- In addition to these base classes, each of them is available for each time unit. For durations, singletons are available (`ss.day`), as well as e.g. `ss.days()`, `ss.years()` etc. For rates, `ss.peryear()` is derived from `ss.per`, while `ss.probperyear()` is the equivalent for `ss.prob` and `ss.freqperyear()` is the equivalent for `ss.freq`. `ss.prob` can also be unitless (`ss.per` and `ss.freq` cannot be).
- `ss.beta()` has been removed; use `ss.prob()` instead for a literal equivalent, although in most cases `ss.per()` is preferable, e.g. `ss.peryear()`.
- `ss.rate()` has been removed; use `ss.freq()` instead for a literal equivalent, although in most cases `ss.per()` is preferable, e.g. `ss.peryear()`.
- `unit` has been removed as an argument; use `dt` instead, e.g. `ss.Sim(dt=1, unit='years')` is now `ss.Sim(dt=ss.year)` (or `ss.Sim(dt='years')` or `ss.Sim(dt=ss.years(1))`).
- Although `ss.dur()` still exists in Starsim v3.0, it is preferable to use named classes instead, e.g. `ss.years(3)` instead of `ss.dur(3, 'years')`.
- `ss.Time()` is now called `ss.Timeline()` and its internal calculations are handled differently.
- `ss.time_ratio()` has been removed; time unit ratio calculations (e.g. months to years) are now handled internally by timepars.
- `t.abstvec` has been removed; in most cases, `t.tvec` should be used instead (although `t.yearvec`, `t.datevec`, or `t.timevec` may be preferable in some cases).
- Multiplication by `dt` no longer happens automatically; call `to_prob()` to convert from a timepar to a unitless probability (or `to_events()` to convert to a number of events instead).

For full details, see the migration guide.

### Distributions
- Distributions now have a `scale_type` attribute, which determines how they scale with time: some distributions, like `ss.normal()`, can be scaled either before or after random numbers are drawn; others, like `ss.poisson()`, can only be scaled before. See `ss.scale_types` for details.
- Distributions that can be scaled post-draw now take an `unit` argument, e.g. `ss.normal(mean=5, std=2, unit=ss.years(1))`. This is equivalent to `ss.years(ss.normal(mean=5, std=2))` or `ss.normal(mean=ss.years(5), std=ss.years(2))`. Note that not all distributions can be scaled this way (you will get an error if you try to scale a non-scalable distribution.)
- Distributions now have a random-number-safe `randround()` method
- There are two new distributions, `ss.beta_dist()` and `ss.beta_mean()` (not called `ss.beta()` to distinguish from the beta transmissibility parameter).

### Sim and People changes
- Sims now take an optional `modules` argument. These are run first, before anything else in the integration loop. If you want, you can supply everything directly as a module, e.g. `ss.Sim(modules=[ss.Births(), ss.RandomNet(), ss.SIR()])` is equivalent to `ss.Sim(demographics=ss.Births(), networks=ss.RandomNet(), diseases=ss.SIR())`. You can also add your own custom modules, not based on an existing Starsim module type, and specify the order they are called in.
- `sim.modules` has been renamed `sim.module_list`.
- `ss.People` has a new `filter()` method, which lets you chain operations, e.g.: `ppl = sim.people; f = ppl.filter(ppl.female & (ppl.age>5) & ~ppl.sir.infected)`
- `ss.People` has new methods `plot()` (all variables) and `plot_ages()` (age pyramid by sex).

### Module changes

#### Base module updates
- Module methods have a new decorator, `@ss.required()`, which flag that it is an error for the method not to be called. This is used to prevent the user from accidentally forgetting to call `super().method()`.
- Modules can now be used like dictionaries for accessing user-defined states, e.g. `module['my_custom_state']` is an alias for `module.my_custom_state`.
- `module.states` has been renamed `module.state_list`. `module.statesdict` has been renamed `module.state_dict`. There is also a `module.auto_state_list` property, referring specifically to `ss.BoolState` attributes.
- Built-in modules now have function signatures that look like this example for `ss.Births()`: `def __init__(self, pars=None, rel_death=_, death_rate=_, rate_units=_, **kwargs):`. Although `_` is simply `None`, this notation is short-hand for indicating that (a) the named arguments are the available parameters for the module, (b) their actual values are set by the `define_pars()` method.
- Modules now have a much briefer `__repr__`, typically one line. The full module information can still be obtained via `module.disp()`.

#### Changes to networks
- `key_dict` has been removed from `ss.Network()`; modify the `network.meta` dictionary directly instead, e.g. `ss.DynamicNetwork` has `self.meta.dur = ss_float` in its `__init__()` method, while `ss.SexualNetwork` has `self.meta.acts = ss_int`.
- `ss.Network()` now has `plot()` and `to_edgelist()` methods.
- `ss.RandomNet()` now only adds "missing" edges, fixing a bug in which the longer the edge duration, the more edges the network had.
- There is a new network, `ss.RandomSafe()`, whch is similar to `ss.Random()` but random-number safe (at the cost of being slightly slower).
- For `ss.MixingPool`, the argument `contacts` has been renamed `n_contacts`.

#### Changes to other modules
- There is a new built-in analyzer `ss.dynamics_by_age()`.
- There is a new built-in connector `ss.seasonality()`.
- `ss.Births()` is now random-number safe.
- `ss.Deaths()` now has a default rate of 10 per 1000 people per year (instead of 20). Births is still 20. This means that with `demographics=True`, the population grows at roughly the correct global average rate.
- `ss.sir_vaccine()` has been renamed `ss.simple_vx()`.

### Debugging tools
Starsim v3 comes with a new set of tools for debugging (in `debugtools.py`): both understanding simulations and what is happening at different points in time, and understanding and profiling code performance to find possible improvements to efficiency. These include:
- `sim.profile()`: profiles a run of a sim, showing module by module (and optionally line by line) where most of the time is being spent. See `ss.Profile()` for details.
- `ss.Debugger()`: steps through one or more simulations, and raises an exception when a particular condition is met (e.g., if the results from two sims start to diverge).
- `ss.check_requires():` use this function to check if a sim contains a required module (e.g., an HIV-syphilis connector would require both HIV and syphilis modules to be present in the sim).
- `ss.check_version()`: for checking which version of Starsim is installed.

#### Loop debugging tools
- `ss.Loop` now has an `insert()` method that lets you manually insert functions at an arbitrary point in the simulation loop.
- `ss.Loop` now has a `plot_step_order()` method that lets you validate that the steps are being called in the expected order.

#### Profiling tests
- In the tests folder, there is a `benchmark_tests.py` script for benchmarking the performance of the tests. Each test is also now timed (via the `@sc.timer` decorator).
- There are also various profiling scripts, e.g. `profile_sim.py`.
- Baseline and performance benchmark files have been converted from JSON to YAML.

#### Mock functions
Starsim components are intended to work together as part of an `ss.Sim` object, which handles initialization and coordination across modules, distributions, time parameters, etc. But sometimes, it's useful to build a very simple example to test a component in isolation. Starsim v3 comes with "mock" components, which allow you to work with e.g. a module without incorporating it into a full sim. These have the essential structure of the real thing (e.g., `sim.t.dt`), but without the complexity of the full object. These mock objects are:

- `ss.mock_sim()`: generates a mock sim; useful for testing modules
- `ss.mock_module()`: generates a mock module; useful for testing distributions
- `ss.mock_people()`: generates a mock `ss.People` object; used by `ss.mock_sim()`
- `ss.mock_time()`: generates a mock `ss.Timeline` object; used by `ss.mock_sim()` and  `ss.mock_module()`

Distributions now have a `mock()` method, that allows you to immediately start using them to generate random numbers, e.g. `ss.normal(5,2).mock().rvs(10)`.

### Other changes

#### File structure
- All diseases except for SIR, SIS, and NCD have been moved to a separate `starsim_examples` folder. This is installed together with Starsim, but must be imported separately, e.g. `import starsim_examples as sse; hiv = sse.HIV()` instead of `import starsim as ss; hiv = ss.HIV()`. See the migration guide for details.
- `ss.register_modules()` lets you register external modules as Starsim modules, to allow calling by string; e.g. `ss.register_modules(sse)` (from above) will let you do `ss.Sim(diseases='hiv')`, since `sse.HIV` is registered as a known Starsim module.
- Files have been reorganized:
    - `analyzers.py` and `connectors.py` have been created (split out from `modules.py`);
    - `calibration.py` and `calib_components.py` have been combined into `calibration.py`;
    - `disease.py` has been renamed `diseases.py` and `diseases/sir.py` and `diseases/ncd.py` have been incorporated into it;
    - `timeline.py` has been split out from `time.py`.

#### Plotting
- Plotting defaults have been updated; you can use these defaults via `with ``ss.style()`.
- Result plotting has been improved, in terms of module labels and correct x-axis labels.
- `ss.MultiSim()` plotting has been improved to display legends correctly.
- Plotting arguments are now handled by `ss.plot_args()`, which will parse different arguments among figure, plot, scatter, and other functions, e.g. `ss.plot_args(dpi=150, linewidth=3)` will set the figure DPI and the plot line width.
- Sim results are now automatically skipped during plotting if they were never updated (e.g., `n_deaths` if there were no deaths).

#### Array and results updates
- Array indexing has been reimplemented, using Numba instead of NumPy for large operations; this should be about 30% faster. An unnecessary array copy operation was also removed, for a further ~50% efficiency gain. (Note that although array indexing is now much faster, it was not typically the slowest step, so "real world" performance gains are closer to 10-20%.)
- There is a new class, `ss.IntArr`, although in most cases `ss.FloatArr` is still preferred due to better handling of NaNs.
- `ss.State` has been renamed to `ss.BoolState`. See the migration guide for details.
- `ss.options._centralized` has been renamed `ss.options.single_rng`. Although there is a very small performance benefit, use of this option is not recommended.
- `ss.set_seed()` has been removed; the seed should be set automatically by the distributions. If you want to set the seed for a custom (not random-number-safe) non-distribution random number, call `np.random.seed()` manually.
- Distributions and modules now define their own `shrink()` methods (for saving small files). Note that if you define a custom module that stores a lot of data, you may want to define your own `shrink()` method to remove this data.
- `ss.Result()` objects now have `disp()` and `to_str()` methods, and they can also be treated as dicts (e.g. `res['low']` instead of `res.low`).
- You can now create an `ss.MultiSim` comprised of sims of different lengths; however, the sims will be truncated to be of the same length, and they are _not_ temporally aligned. In general, it is still inadvisable to use `msim.reduce()` with sims of different lengths.

#### New options

Starsim v3 comes with several new options, set via `ss.options`:

- `ss.options.check_method_calls`: whether to check that required module methods are called (default `True`)
- `ss.options.install_fonts`: whether to install custom fonts for plotting (default `True`)
- `ss.options.numba_indexing`: threshold at which to switch from NumPy to Numba indexing (default 5000 indices)
- `ss.options.style`: plotting style to use; options are "starsim", "fancy", "simple", or any Matplotlib style
- `ss.options.warn_convert`: whether to warn when automatically converting time parameters

`ss.options` also now has a `help` method that will print detailed help on a given option or all options, e.g. `ss.options.help(detailed=True)`.

#### Migration summary
- An agentic LLM such as Cursor or Claude Code should be able to perform most of the migrations from v2 to v3 automatically. Tell it to read `llms.txt`, then `docs/migration_v2v3/README.md`. However, there will still be a few things to manually double check, especially around time conversions (such as whether you want `ss.beta()` ported literally to `ss.probperyear()`, or "upgraded" to `ss.peryear()`).
- *GitHub info*: PR [1008](https://github.com/starsimhub/starsim/pull/1008)


## Version 2.3.2 (2025-07-16)
- Fix argument passing in `Infection.infect`. This will be the final Starsim v2.x release.
- *GitHub info*: PR [1008](https://github.com/starsimhub/starsim/pull/1008)

## Version 2.3.1 (2025-02-25)
- Updated `ss.Sim.shrink()` to remove additional objects, resulting in a smaller sim size.
- `ss.Calibration.save_csv()` has been replaced by `ss.Calibration.to_df()` (to save to a CSV, use `ss.Calibration.to_df().to_csv()`.
- `ss.Result.shape` has been renamed `ss.Result._shape`, so `ss.Result.shape` now correctly returns the actual size of the array.
- Results by default convert all result keys to lowercase; use `keep_case=True` to turn off this behavior.
- Fixed a bug with an [`ss.date`](`starsim.time.date`) object converting to a `pd.Timestamp` upon copy.
- *GitHub info*: PR [865](https://github.com/starsimhub/starsim/pull/865)

## Version 2.3.0 (2025-02-14)
- The calibration class has been completely redesigned. Calibration now relies on "components", which capture mismatch with a particular data type (e.g., new infections). The new approach also adds additional statistical rigor for calculating mismatches.
- `ss.MixingPool` has been updated to be more modular, and behave more like `ss.Network`; in particular, `compute_transmission()` rather than `step()` is called to determine new infections.
- `ss.Result` now has a `summarize_by` argument, which determines how a result should be summarized as a scalar (e.g., mean for a prevalence, sum for a count, last entry for a cumulative count).
- Fixed a bug with time parameters incorrectly pulling the parent unit from the Sim, rather than the parent module.
- *GitHub info*: PR [831](https://github.com/starsimhub/starsim/pull/831)

## Version 2.2.0 (2024-11-18)
- Starsim is now available for R! See <https://r.starsim.org> for details.
- The `Calibration` class has been completely rewritten. See the calibration tutorial for more information.
- A negative binomial distribution is now available as `ss.nbinom()`.
- `ss.Births()` now uses a binomial draw of births per timestep, rather than the expected value.
- Added `ss.load()` and `ss.save()` functions, and removed `ss.Sim.load()`.
- *GitHub info*: PR [778](https://github.com/starsimhub/starsim/pull/778)

## Version 2.1.1 (2024-11-08)
- Adds improved Jupyter support for plotting (to prevent plots from appearing twice); you can disable this by setting `ss.options.set(jupyter=False)`.
- Adds `auto_plot` to `Result` objects, to indicate if it should appear in `sim.plot()` by default.
- Adds `copy()` to the Sim and modules.
- Networks now store their length on each timestep as a result.
- Improves `sim.shrink()`, with typical size reductions of &gt;99%.
- Adds additional plotting options `show_module` (include the module name in the plot title), `show_label` (use the simulation label as the figure title), and `show_skipped` (shows results even if `auto_plot=False`).
- *GitHub info*: PR [745](https://github.com/starsimhub/starsim/pull/745)


## Version 2.1.0 (2024-11-07)

### Summary

- Time in simulations is now handled by an `ss.Time()` class, which unifies how time is represented between the `Sim` and each module.
- In addition to networks, there is now a new way of implementing disease transmission via mixing pools.

### Time

- Time handling now performed by the `ss.Time()` class. This has inputs similar to before (`start`, `stop`, `unit`, `dt`, with `dur` still available as a sim input). However, instead of the previous `timevec` and `abs_tvec` arrays, there are now multiple ways of representing time (including `datevec` and `yearvec`), regardless of what the inputs were.
- Dates are now represented in a native format, `ss.date`, that is based on `pd.Timestamp`.

### Mixing pools

- Adds a new approach to disease transmission called mixing pools. A mixing pool is a "mean field" coupling wherein susceptible agents are exposed to the average infectious agent. The user can create a single mixing pool using the `ss.MixingPool` class, or create many pools using `MixingPools`. Such mixing pools could be used to simulate contact matrices, for example as published by Prem et al.
- There is a new `ss.Route` class, which is the base class for `ss.Network` and `ss.MixingPool`.

### Other changes

- Demographic modules have been updated to fix various bugs around different time units.
- The method for hashing distribution trace strings into seeds has changed, meaning that results will be stochastically different compared to Starsim v2.0.
- Fixed a bug with how timepars were updated in parameters.
- There is a new `ss.Base` class, which both `ss.Sim` and `ss.Module` inherit from.
- Results now print as a single line rather than the full array. The latter is available as `result.disp()`.
- `sim.to_df()` now works even if different modules have different numbers of timepoints.
- The `timepars` module has been renamed to `time`.
- In demographics modules, `units` has been renamed `rate_units`.
- There are two new options, `ss.options.date_sep` and `ss.options.license`. The former sets the date separator (default `.`, e.g. `2024.04.0.4`), and the latter sets if the license prints when Starsim is imported.
- *GitHub info*: PR [724](https://github.com/starsimhub/starsim/pull/724)

## Version 2.0.0 (2024-10-01)

### Summary

Version 2.0 contains several major changes. These include:
module-specific timesteps and time-aware parameters (including a
day/year `unit` flag for modules, and `ss.dur()` and `ss.rate()` classes
for parameters), and changes to module types and integration (e.g.
renaming `update()` and `apply()` methods to `step()`;).

### Time-aware parameters and modules

- Added `ss.dur()`, `ss.rate()`, and `ss.time_prob()` classes, for automatic handling of time units in simulations. There are also convenience classes `ss.days()`, `ss.years()`, `ss.perday()`, `ss.peryear()`, and `ss.beta()` for special cases of these.
- `ss.dur()` and `ss.rate()`, along with modules and the sim itself, have a `unit` parameter which can be `'day'`, `'week'`, `'month'`, or `'year'` (default). Modules now also have their own timestep `dt`. Different units and timesteps can be mixed and matched. Time parameters have a `to()` method, e.g. `ss.dur(1, 'year').to('day')` will return `ss.dur(365, unit='day')`.
- The `ss.Sim` parameter `n_years` has been renamed `dur`; `sim.yearvec` is now `sim.timevec`, which can have units of days (usually starting at 0), dates (e.g. `'2020-01-01'`), or years (e.g. `2020`). `sim.abs_tvec` is the translation of `sim.timevec` as a numeric array starting at 0, using the sim's units (usually `'day'` or `'year'`). For example, if `sim.timevec` is a list of daily dates from `'2022-01-01'` to `'2022-12-31'`, `sim.abs_tvec` will be `np.arange(365)`.
- Each module also has its own `mod.timevec`; this can be different from the sim if it defines its own time unit and/or timestep. `mod.abs_tvec` always starts at 0 and always uses the sim's unit.
- There is a new `Loop` class which handles the integration loop. You can view the integration plan via `sim.loop.to_df()` or `sim.loop.plot()`. You can see how long each part of the sim took with `sim.loop.plot_cpu()`.
- There are more advanced debugging tools. You can run a single sim timestep with `sim.run_one_step()` (which in turn calls multiple functions), and you can run a single function from the integration loop with `sim.loop.run_one_step()`.

### Module changes

- Functionality has been moved from `ss.Plugin` to `ss.Module`, and the former has been removed.
- `ss.Connector` functionality has been moved to `ss.Module`. `ss.Module` objects can be placed anywhere in the list of modules (e.g., in demographics, networks, diseases, interventions), depending on when you want them to execute. However, `ss.Connector` objects are applied after `Disease.step_state()` and before `Network.step()`.
- Many of the module methods have been renamed; in particular, all modules now have a `step()` method, which replaces `update()` (for demographics and networks), `apply()` (for interventions and analyzers), and `make_new_cases()` (for diseases). For both the sim and modules, `initialize()` has been renamed `init()`.
- All modules are treated the same in the integration loop, except for diseases, which have `step_state()` and `step_die()` methods.
- The Starsim module `states.py` has been moved to `arrays.py`, and `network.py` has been moved to `networks.py`.

### State and array changes

- `ss.Arr`, `ss.TimePar`, and `ss.Result` all inherit from the new class `ss.BaseArr`, which provides functionality similar to a NumPy array, except all values are stored in `arr.values` (like a `pd.Series`).
- Whereas before, computations on an `ss.Arr` usually returned a NumPy array, calculations now usually return the same type. To access the NumPy array, use `arr.values`.
- There is a new `ss.State` class, which is a subtype of `ss.BoolArr`. Typically, `ss.State` is used for boolean disease states, such as `infected`, `susceptible`, etc., where you want to automatically generate results (e.g. `n_infected`). You can continue using `ss.BoolArr` for other agent attributes that you don't necessarily want to automatically generate results for, e.g. `ever_vaccinated`.

### Results changes

- Results are now defined differently. They should be defined in `ss.Module.init_results()`, not `ss.Module.init_pre()`. They now take the module name, number of points, and time vector from the parent module. As a result, they are usually initialized via `ss.Module.define_results(res1, res2)` (as opposed to `mod.results += [res1, res2]` previously). `define_results()` automatically adds these properties from the parent module; they can still be defined explicitly if needed however.
- Because results now store their own time information, they can be plotted in a self-contained way. Both `ss.Result` and `ss.Results` objects now have `plot()` and `to_df()` methods.

### Demographics changes

- Fixed a bug in how results were defined for `ss.Births` and `ss.Deaths`.
- The `ss.Pregnancy` module has been significantly rewritten, including: (1) Agents now have a `parent` which indicates the UID of the parent; (2) Women now track `child_uid`; (3) On neonatal death, the pregnancy state of the mother is corrected; (4) Pregnancy rates now adjusted for infecund rather than pregnant; (4) Pregnancy now has a burn-in, which defaults to `True`; (5) Pregnancy has a `p_neonatal_death` parameter to capture fetal and neonatal death if the mother dies.
- Slots now has a minimum, default of 100, to account for small initial population sizes that grow dramatically over time.

### Computational changes

- There have been several performance improvements. The default float type is now `np.float32`. Transmission is now handled by a specialized `Infection.compute_transmission()` method. Several additional functions now use Numba, including `fastmath=True`, which leverages Intel's short vector math library.
- A new `ss.multi_random()` distribution class has been added, that allows random numbers to be generated by two (or more) agents. It largely replaces `ss.combine_rands()` and is 5-10x faster.
- A new `ss.gamma()` distribution has also been added.
- Distributions have a new `jump_dt` method that jumps by much more than a single state update.
- `ss.parallel()` and `ss.MultiSim.run()` now modify simulations in place by default. Instead of `sims = ss.parallel(sim1, sim2).sims; sims[0].plot()`, you can now simply do `ss.parallel(sim1, sim2); sim1.plot()`.

### Other changes

- Data can now be supplied to a simulation; it will be automatically plotted by `sim.plot()`.
- `ss.Calibration` has been significantly reworked, and now includes more flexible parameter setting, plus plotting (`calib.plot_sims()` and `calib.plot_trend()`). It also has a `debug` argument (which runs in serial rather than paralell), which can be helpful for troubleshooting issues.
- `MultiSim` now has display methods `brief()` (minimal), `show()` (moderate), and `disp` (verbose).
- `sim.export_df()` has been renamed `sim.to_df()`.
- Most classes now have `to_json()` methods (which can also export to a dict).
- Fixed a bug in how the `InfectionLog` is added to disease modules.
- `Sim.gitinfo` has been replaced with `Sim.metadata` (which includes git info).
- `Infection.validate_beta()` is now applied on every timestep, so changes to beta during the simulation are now honored.
- `sim.get_intervention()` and `sim.get_analyzer()` have been removed; use built-in `ndict` operations (e.g., the label) to find the object you're after.
- `requires` has been removed from modules, but `ss.check_requires()` is still available if needed. Call it manually from `init_pre()` if desired, e.g. a PMTCT intervention might call `ss.check_requires(self.sim, ['hiv', 'maternalnet'])`.
- For networks, `contacts` has been renamed `edges` except in cases where it refers to an *agent's* contacts. For example, `network.contacts` has been renamed `network.edges`, but `ss.find_contacts()` remains the same.
- Networks now have a `to_graph()` method that exports to NetworkX.
- `ss.diff_sims()` can now handle `MultiSim` objects.
- `Sim._orig_pars` has been removed.
- `ss.unique()` has been removed.

### Regression information

- Note: the list here covers major changes only; in general, Starsim v1.0 scripts will not be compatible with Starsim v2.0.
- Results from Starsim v2.0 will be stochastically (but not statistically) different from Starsim v1.0.
- All duration and rate parameters should now be wrapped with `ss.dur()` and `ss.rate()`. Events that represent probabilities over time (i.e. hazard rates) can also be wrapped with `ss.time_prob()`, although this is similar to `ss.rate()` unless the value is relatively large.
- `ss.Plugin` has been removed. Use `ss.Module` instead.
- `init_results()` is now called by `init_pre()`, and does not need to be called explicitly.
- `default_pars()` has been renamed `define_pars()`.
- `add_states()` has been renamed `define_states()`
- `initialize()` has been renamed `init()`.
- `Demographics.update()` has been renamed `Demographics.step()`.
- `Network.update()` has been renamed `Network.step()`.
- `Disease.update_pre()` has been renamed `Disease.step_state()`.
- `Disease.make_new_cases()` has been renamed `Disease.step()`.
- `Disease.update_death()` has been renamed `Disease.step_die()` (which is now called by `People.step_die()`).
- `Infection._set_cases()` has been renamed `Infection.set_outcomes()`.
- `Intervention.apply(sim)` has been renamed `Intervention.step()`; ditto for `Analyzer`.
- `Module.step()` no longer takes `sim` as an argument (e.g., replace `intervention.apply(sim)` with `intervention.step()`).
- All modules now have methods for `start_step()`, `finish_step()`, `init_results()`, and `update_results()`.
- `Network.contacts` has been renamed `Network.edges`.
- `sim.get_intervention()` and `sim.get_analyzer()` have been removed; simply call directly instead (e.g. replace `sim.get_intervention('vaccine')` with `sim.interventions['vaccine']`).
- `requires` is no longer an attribute of modules; call the `ss.check_requires()` function directly if needed.
- `People.resolve_deaths()` has been renamed `People.check_deaths()`
- `ss.unique()` has been removed.
- *GitHub info*: PR [626](https://github.com/starsimhub/starsim/pull/626)

## Version 1.0.3 (2024-09-26)
- Fixes a bug in which some intervention parameters (e.g. eligibility) do not get set properly.
- *GitHub info*: PR [639](https://github.com/starsimhub/starsim/pull/639)

## Version 1.0.2 (2024-09-25)
- Fixes a bug in which random numbers drawn from auto-jumped distributions would overlap with random numbers drawn from subsequent timesteps.
- *GitHub info*: PR [639](https://github.com/starsimhub/starsim/pull/639)

## Version 1.0.1 (2024-07-22)
- Adds a new distribution, `ss.rand_raw()`, that samples raw integers from the random number bit generator, for use with calculating transmission. This version is roughly 20-30% faster than the previous implementation.
- Adds interpolation to age-standardized fertility rate (ASFR) data.
- Adds flexibility to ART initiation.
- *GitHub info*: PR [593](https://github.com/starsimhub/starsim/pull/593)

## Version 1.0.0 (2024-07-10)
- Official release of Starsim!
- Adds a `Calibration` class, based on [Optuna](https://optuna.org), to facilitate the calibration of Starsim models.
- Adds `mean()`, `median()`, and `plot()` methods to `MultiSim`.
- Adds `low` and `high` attributes to `Result` objects.
- Adds a `flatten()` method to `Results`, allowing nested `Results` objects to be turned into flat dictionaries.
- Removes duplicate UIDs among new infections, and adds a `unique()` method to `ss.uids`.
- Fixes a bug that prevented `ss.lognorm_im()` from using callable parameters.
- Updates the default `Sim` string representation to be a single line; the more verbose version is available via `sim.disp()`.
- *GitHub info*: PR [581](https://github.com/starsimhub/starsim/pull/581)

## Version 0.5.10 (2024-07-03)
- Adds two new common-random-number-safe networks. The first is an Erdős-Rényi network that is similar to `RandomNet` but parameterized differently. The second is a 2D spatial network with connectivity between agents within a given radius; these agents can also optionally move.
- *GitHub info*: PR [575](https://github.com/starsimhub/starsim/pull/575)

## Version 0.5.9 (2024-06-30)
- Added a `ss.histogram()` distribution, which allows generating new random values from an empirical histogram.
- When binned age data is provided to specify the initial ages for new agents, the ages are now distributed throughout the year/bin rather than new agents being assigned integer ages
- Initial age data is now accepted as a `pd.Series` rather than a `pd.DataFrame` where the index corresponds to the age values, thereby avoiding the need for specific dataframe column names to be used to specify the age and value
- *GitHub info*: PR [572](https://github.com/starsimhub/starsim/pull/572)

## Version 0.5.8 (2024-06-30)
- Revert to making infection logging disabled by default. However, the infection log will now always be created so disease subclasses can override logging behaviour where required (e.g., to capture additional metadata)
- **Backwards-compatibility notes:** Logging has been moved from an argument to `Disease` to `pars`. Existing code such as `Disease(log=True)` should be changed to `Disease(pars={'log':True})`. The 'log' option can be added to the pars passed to any subclass e.g., `ss.HIV(pars={...,log=True})`.
- *GitHub info*: PR [573](https://github.com/starsimhub/starsim/pull/573)

## Version 0.5.7 (2024-06-27)
- Implemented a new `ss.combine_rands()` function based on a bitwise-XOR, since the previous modulo-based approach could introduce correlations between pairs of agents.
- *GitHub info*: PR [546](https://github.com/starsimhub/starsim/pull/546)

## Version 0.5.6 (2024-06-22)
- `ss.Infection.make_new_cases()` now returns the index of the network associated with each transmission event
- If a `People` object is provided to the `Arr` constructor, the arrays will be pre-initialized to index the current UIDs in the `People` object. This enables construction of temporary `Arr` instances that can be used to perform intermediate calculations (e.g., inside `Intervention.apply()` or within a module update step)
- Deprecated `Arr(raw=...)` argument to simplify initialization, as in practice the `raw` variable is not directly set, and this update also introduces a new pathway for initializating the <span class="title-ref">raw</span> attribute
- `ss.uids.to_numpy()` now returns a view rather than a copy
- `ss.bernoulli.filter()` now supports `ss.BoolArr` as an input, where the filtering will operate on the `uids` returned by `ss.BoolArr.uids`
- `ss.uids()` supports construction from `set` objects (via `np.fromiter()`)
- *GitHub info*: PR [565](https://github.com/starsimhub/starsim/pull/555)

## Version 0.5.5 (2024-06-19)
- Added labels to `Result` and state (`Arr`) objects.
- Added Numba decorator to `find_contacts` to significantly increase performance.
- Fixed bug when comparing `uids` and `BoolArr` objects.
- *GitHub info*: PR [562](https://github.com/starsimhub/starsim/pull/555)

## Version 0.5.4 (2024-06-18)
- Adjusted `RandomNet` to avoid connections to unborn agents and use random rounding for half edges
- Adds `get_analyzers` and `get_analyzer`
- Refactor how data is pre-processed for births/pregnancy/death rates, giving about a 10% decrease in run time for the STIsim HIV model
- `BoolArr.uids` is automatically called when doing set operations on `uids` with a `BoolArr`
- *GitHub info*: PR [555](https://github.com/starsimhub/starsim/pull/555)

## Version 0.5.3 (2024-06-10)
- `ss.uids` class implements set operators to facilitate combining or otherwise operating on collections of UIDs
- `FloatArr.isnan` and `FloatArr.notnan` return `BoolArr` instances rather than UIDs (so as to facilitate logical operations with other `BoolArr` instances, and to align more closely with <span class="title-ref">np.isnan</span>)
- `Arr.true()` and `Arr.false()` are supported for all `Arr` subclasses
- `BoolArr.isnan` and `Boolarr.notnan` are also implemented (although since `BoolArr` cannot store NaN values, these always return `False` and `True`, respectively)
- *GitHub info*: PR [544](https://github.com/starsimhub/starsim/pull/544)

## Version 0.5.2 (2024-06-04)
- Renames `network.contacts` to `network.edges`.
- For modules (including diseases, networks, etc.), renames `initialize()` to `init_pre()` and `init_vals()` to `init_post()`.
- Renames `ss.delta()` to `ss.constant()`.
- Allows `Arr` objects to be indexed by integer (which are assumed to be UIDs).
- Fixes bug when using callable parameters with `ss.lognorm_ex()` and `ss.lognorm_im()`.
- Fixes bug when initializing `ss.StaticNet()`.
- Updates default birth rate from 0 to 30 (so `demographics=True` is meaningful).
- Adds `min_age` and `max_age` parameters to the `Pregnancy` module (with defaults 15 and 50 years).
- Adds an option for the `sir_vaccine` to be all-or-nothing instead of leaky.
- Updates baseline test from HIV to SIR + SIS.
- Fixes issue with infection log not being populated.
- *GitHub info*: PR [527](https://github.com/starsimhub/starsim/pull/527)

## Version 0.5.1 (2024-05-15)
- Separates maternal transmission into prenatal and postnatal modules.
- *GitHub info*: PR [509](https://github.com/starsimhub/starsim/pull/509)

## Version 0.5.0 (2024-05-14)

### Summary

All inputs to the sim and modules now use a `ss.Pars()` class, which
handles updating and validation. It is now not necessary to ever use
`pars=` (although you still can if you want), so what was previously:

`sim = ss.Sim(pars=dict(diseases='sir', networks='random'))`

is now just:

`sim = ss.Sim(diseases='sir', networks='random')`

Updates happen recursively, so distributions etc. can be flexibly
updated.

This has significantly changed how modules are initialized; what was
previously:

    def __init__(self, pars=None, **kwargs):

        pars = ss.omergeleft(pars,
            dur_inf = 6,
            init_prev = 0.01,
            p_death = 0.01,
            beta = 0.5,
        )

        par_dists = ss.omergeleft(par_dists,
            dur_inf = ss.lognorm_ex,
            init_prev = ss.bernoulli,
            p_death = ss.bernoulli,
        )

        super().__init__(pars=pars, par_dists=par_dists, *args, **kwargs)

is now:

    def __init__(self, pars=None, **kwargs):
        super().__init__()
        self.default_pars(
            beta = 0.5,
            init_prev = ss.bernoulli(0.01),
            dur_inf = ss.lognorm_ex(6),
            p_death = ss.bernoulli(0.01),
        )
        self.update_pars(pars, **kwargs)

### Parameter changes

- Added a `ss.Pars` class (and a `ss.SimPars` subclass) that handles parameter creation, updates, and validation.
- Initialization has been moved from `sim.py` to `parameters.py`; `ss.Sim.convert_plugins()` has been replaced by `ss.SimPars.convert_modules()`.
- The key method is `ss.Pars.update()`, which performs all necessary validation on the parameters being updated.

### Initialization changes

- Previously, the people were initialized first, then the states were initialized and the values populated, then the modules were initialized, and finally the distributions are initialized. This led to circular logic with the states being initialized based on uninitialized distributions. Now, states and modules are *linked* to the `People` and `Sim` objects, but further initialization is not done at this step. This ensures all distributions are created but not yet used. Next, distributions are initialized. Finally, the initial values are populated, and everything is initialized.
- New methods supporting these changes include `ss.link_dists()`, `dist.link_sim()`, `dist.link_module()`, `sim.init_vals()`, `people.init_vals()`, `module.init_vals()`,

### Module changes

- Whereas modules previously initialized a dict of parameters and then called `super().__init__(pars, **kwargs)`, they now call `super().__init__()` first, then `self.default_pars(par1=x, par2=y)`, then finally `self.update_pars(pars, **kwargs)`.
- What was previously e.g. `ss.Module(pars=dict(par=x))` is now `ss.Module(par=x)`.
- `par_dists` has been removed; instead, distributions are specified in the default parameters, and are updated via the `Pars` object.
- Modules now contain a link back to the `Sim` object. This means that all methods that used to have `sim` as an argument now do not, e.g. `self.update()` instead of `self.update(sim)`.
- `ss.module_map()` maps different module types to their location in the sim.
- `ss.find_modules()` finds all available modules (including subclasses) in Starsim.
- Removed `ss.dictmerge()` and `ss.dictmergeleft` (now handled by `ss.Pars.update()`).
- Removed `ss.get_subclasses()` and `ss.all_subclasses()` (now handled by `ss.find_modules()`).
- Modules can no longer be initialized with a `name` key; it must be `type` (e.g. `dict(type='sir')` rather than `dict(name='sir')`.
- Added `to_json()` and `plot()` methods to `Module`.
- Removed `connectors.py`; connectors still exist but as an empty subclass of `Module`.

### People and network changes

- `BasePeople` has been removed and merged with `People`.
- Time parameters (`ti`, `dt`, etc.) have been removed from `People`. Use `sim.ti`, `sim.dt` etc. instead. One consequence of this is that `people.request_death()` now requires a `sim` argument. Another is that network methods (e.g. `add_pairs()`) now take `sim` arguments instead of `people` arguments.
- `SexualNetwork` is now a subclass of `DynamicNetwork`.
- Removed `ss.Networks` (now just an `ss.ndict`).
- Network connectors have been removed.
- `Person` has been implemented as a slice of `sim.people[i]`.
- There is a new parameter `use_aging`; this defaults to `True` if demographic modules are supplied, and `False` otherwise.

### Other changes

- Boolean arrays have new methods `true()`, `false()`, and `split()`, which return the UIDs for the `True` values (alias to `arr.uids`), `False` values, and both sets of values, respectively. `ss.bernoulli.split()` has been added as an alias of `ss.bernoulli.filter(both=True)`.
- All inputs to a sim are now copied by default. To disable, use `ss.Sim(..., copy_inputs=False)`.
- There is a new `Plugin` class, which contains shared logic for Interventions and Analyzers. It has a `from_func()`, which will generate an intervention/analyzer from a function.
- Diseases no longer have a default value of `beta=1` assigned; beta must be defined explicitly if being used.
- Individual diseases can now be plotted via either e.g. `sim.plot('hiv')` or `sim.diseases.hiv.plot()`.
- Distributions can be created from dicts via `ss.make_dist()`.
- A new function `ss.check_sims_match()` will check if the results of two or more simulations match.
- `ndict` values can be accessed through a call; e.g. `sim.diseases()` is equivalent to `sim.diseases.values()`.
- Merged `test_dcp.py` and `test_base.py` into `test_other.py`.
- Renamed `test_simple.py` to `test_sim.py`.
- Renamed `test_dists.py` to `test_randomness.py`.
- *GitHub info*: PR [488](https://github.com/starsimhub/starsim/pull/488)

## Version 0.4.0 (2024-04-24)
- Replace `UIDArray`, `ArrayView`, and `State` with `Arr`, which has different subclasses for different data types (e.g. `FloatArr`, `BoolArr`, and `IndexArr`). States are usually represented by `BoolArr` (e.g. `sir.infected`), while other agent properties are represented by `FloatArr` (e.g. `sir.rel_trans`).
- Arrays that had previously been represented using an integer data type (e.g. `sir.ti_infected`) are now also `FloatArr`, to allow the use of `np.nan`. Integer arrays are supported via `IndexArr`, but these are only intended for use for slots and UIDs.
- `Arr` objects automatically skip over dead (or otherwise removed) agents; the "active" UIDs are stored in `sim.people.auids`, which is updated when agents are born or die. This array is linked to each `Arr`, so that e.g. `sim.people.age.mean()` will only calculate the mean over alive agents. To access the underlying Numpy array, use `sim.people.age.raw`.
- `FloatArr` has `isnan`, `notnan`, and `notnanvals` properties. `BoolArr` has logical operations defined. For example, `~people.female` works, but `~people.ti_dead` does not; `people.ti_dead.notnan` works, but `people.female.notnan` does not.
- UIDs used to be NumPy integer arrays; they are now `ss.uids` objects (which is a class, but is lowercase for consistency with `np.array()`, which it is functionally similar to). Indexing a state by an integer array rather than `ss.uids()` now raises an exception, due to the ambiguity involved. To index the underlying array with an integer array, use `Arr.raw[int_arr]`; to index only the active/alive agents, use `Arr.values[int_arr]`.
- Dead agents are no longer removed, so `uid` always corresponds to the position in the array. This means that no remapping is necessary, which has a significant performance benefit (roughly 2x faster for large numbers of agents).
- Renamed `omerge` to `dictmerge` and `omergeleft` to `dictmergeleft`.
- *GitHub info*: PR [456](https://github.com/starsimhub/starsim/pull/456)

## Version 0.3.4 (2024-04-18)
- Default duration of edges in `ss.RandomNet` changed from 1 to 0; this does not matter if `dt=1`, but does matter with smaller `dt` values.
- Removed `ss.HPVNet`.
- `new_deaths` now counted for cholera.
- Crude birth and death rates now take `dt` into account.
- The ability to use a centralized random number generator has been restored via `ss.options(_centralized=True)`; this option not advised, but can be used for testing.
- *GitHub info*: PR [473](https://github.com/starsimhub/starsim/pull/473)

## Version 0.3.3 (2024-04-16)
- Changed Ebola model transmission logic.
- Fixed bug with module names not being preserved with multiple initialization.
- *GitHub info*: PR [463](https://github.com/starsimhub/starsim/pull/463)

## Version 0.3.2 (2024-04-08)
- Change to syphilis model to permit latent transmission.
- *GitHub info*: PR [450](https://github.com/starsimhub/starsim/pull/450)

## Version 0.3.1 (2024-03-31)
- Added SIS model.
- Fixes distribution initialization.
- Allows interventions and analyzers to be functions.
- Tidies up tests.
- Performance improvements in `UIDArray` (~3x faster for large numbers of agents).
- *GitHub info*: PR [428](https://github.com/amath-idm/stisim/pull/428)

## Version 0.3.0 (2024-03-30)

### New RNGs & distributions

- Replaces `ss.SingleRNG()`, `ss.MultiRNG()`, `ss.ScipyDistribution()`, and `ss.ScipyHistogram()` with a single `ss.Dist()` class. The `starsim.random` and `starsim.distributions` submodules have been removed, and `starsim.dists` has been added.
- The `ss.Dist` class uses `np.random.default_rng()` rather than `scipy.stats` by default, although a `scipy.stats` distribution can be supplied as an alternative. This is up to 4x faster (including, critically, for Bernoulli distributions).
- Also removes `ss.options.multirng` (the new version is equivalent to it being always on).
- Removes duplicate logic for transmission (`make_new_cases()`)
- Adds new custom distributions such as `ss.choice()` and `ss.delta()`.
- These distributions can be called directly, e.g. `dist = ss.weibull(c=2); dist(5)` will return 5 random variates from a Weibull distribution.
- Instead of being manually initialized based on the name, the `Sim` object is parsed and all distributions will be initialized with a unique identifier based on their place in the object (e.g. `sim.diseases.sir.pars.dur_inf`), which is used to set their unique seed.

### Other changes

- This PR also fixes bugs with lognormal parameters, and makes it clear whether the parameters are for the *implicit* normal distribution (`ss.lognorm_im()`, the NumPy/SciPy default, equivalent to `ss.lognorm_mean()` previously) or the "explicit" lognormal distribution (`ss.lognorm_ex()`, equivalent to `ss.lognorm()` previously).
- Renames `ss.dx`, `ss.tx`, `ss.vx` to`ss.Dx`, `ss.Tx`, `ss.Vx`.
- Removed `set_numba_seed()` as a duplicate of `set_seed()`.
- *GitHub info*: PR [392](https://github.com/amath-idm/stisim/pull/392)

## Version 0.2.10 (2024-03-18)
- SIR duration of infection now accounts for dt
- Reworked sir\_vaccine to modify rel\_sus instead of moving agents from susceptible to recovered.
- n\_years no longer necessarily an integer
- *GitHub info*: PR [389](https://github.com/amath-idm/stisim/pull/389)

## Version 0.2.9 (2024-03-18)
- Renames and extends the multirng option in settings, now called 'rng', which set how random numbers are handled in Starsim with three options:
    - "centralized" uses the centralized numpy random number generator for all distributions.
    - "single" uses a separate (SingleRNG) random number generator for each distribution.
    - "multi" uses a separate (MultiRNG) random number generator for each distribution.
- *GitHub info*: PR [349](https://github.com/amath-idm/stisim/pull/349)

## Version 0.2.8 (2024-03-13)
- Add `ss.demo()` to quickly create a default simulation.
- *GitHub info*: PR [380](https://github.com/amath-idm/stisim/pull/380)

## Version 0.2.7 (2024-03-09)
- Update `StaticNet` with defaults and correct argument passing
- *GitHub info*: PR [339](https://github.com/amath-idm/stisim/pull/339)

## Version 0.2.6 (2024-02-29)
- Make random number streams independent for SIR
- *GitHub info*: PR [307](https://github.com/amath-idm/stisim/pull/307)

## Version 0.2.5 (2024-02-29)
- Improve logic for making new cases with multi-RNG
- *GitHub info*: PR [337](https://github.com/amath-idm/stisim/pull/337)

## Version 0.2.4 (2024-02-27)
- Improve `sim.summarize()`
- Improve `sim.plot()`
- Improve SIR model defaults
- *GitHub info*: PR [320](https://github.com/amath-idm/stisim/pull/320)

## Version 0.2.3 (2024-02-26)
- Removes `STI` class
- Changes default death rate from units of per person to per thousand people
- Allows `ss.Sim(demographics=True)` to enable births and deaths
- Fix pickling of `State` objects
- Rename `networks.py` to `network.py`, and fix HIV mortality
- *GitHub info*: PRs [305](https://github.com/amath-idm/stisim/pull/305), [308](https://github.com/amath-idm/stisim/pull/308), [317](https://github.com/amath-idm/stisim/pull/317)

## Version 0.2.2 (2024-02-26)
- Add the `Samples` class
- *GitHub info*: PR [311](https://github.com/amath-idm/stisim/pull/311)

## Version 0.2.1 (2024-02-22)
- Only remove dead agents on certain timesteps
- *GitHub info*: PR [294](https://github.com/amath-idm/stisim/pull/294)

## Version 0.2.0 (2024-02-15)
- Code reorganization, including making `networks.py` and `disease.py` to the top level
- Networks moved from `People` to `Sim`
- Various classes renamed (e.g. `FusedArray` to `UIDArray`, `STI` to `Infection`)
- Better type checking
- Added `MultiSim`
- Added cholera, measles, and Ebola
- Added vaccination
- More flexible inputs
- *GitHub info*: PR [235](https://github.com/amath-idm/stisim/pull/235)

## Version 0.1.8 (2024-01-30)
- Transmission based on number of contacts
- *GitHub info*: PR [220](https://github.com/amath-idm/stisim/pull/220)

## Version 0.1.7 (2024-01-27)
- Performance enhancement for disease transmission, leading to a 10% decrease in runtime.
- *GitHub info*: PR [217](https://github.com/amath-idm/stisim/pull/217)

## Version 0.1.6 (2024-01-23)
- Adds template interventions and products for diagnostics and treatment
- Adds syphilis screening & treatment interventions
- *GitHub info*: PR [210](https://github.com/amath-idm/stisim/pull/210)

## Version 0.1.5 (2024-01-23)
- Renamed `stisim` to `starsim`.
- *GitHub info*: PR [200](https://github.com/amath-idm/stisim/pull/200)

## Version 0.1.4 (2024-01-23)
- Adds a syphilis module
- *GitHub info*: PR [206](https://github.com/amath-idm/stisim/pull/206)

## Version 0.1.3 (2024-01-22)
- Read in age distributions for people initializations
- *GitHub info*: PR [205](https://github.com/amath-idm/stisim/pull/205)

## Version 0.1.2 (2024-01-19)
- Functionality for converting birth & fertility data to a callable parameter within SciPy distributions
- *GitHub info*: PR [203](https://github.com/amath-idm/stisim/pull/203)

## Version 0.1.1 (2024-01-12)
- Improving performance of MultiRNG
- Now factoring the timestep, `dt`, into transmission calculations
- *GitHub info*: PRs [204](https://github.com/amath-idm/stisim/pull/204)

## Version 0.1.0 (2023-12-10)
- Allows SciPy distributions to be used as parameters
- Optionally use multiple random number streams and other tricks to maintain coherence between simulations
- Adding functionality to convert death rate data to a callable parameter within a SciPy distribution
- *GitHub info*: PRs [170](https://github.com/amath-idm/stisim/pull/170) and [202](https://github.com/amath-idm/stisim/pull/202)

## Version 0.0.8 (2023-10-04)
- Enable removing people from simulations following death
- *GitHub info*: PR [121](https://github.com/amath-idm/stisim/pull/121)

## Version 0.0.7 (2023-09-08)
- Refactor distributions to use new Distribution class
- *GitHub info*: PR [112](https://github.com/amath-idm/stisim/pull/112)

## Version 0.0.6 (2023-08-30)
- Changes agent IDs from index-based to UID-based
- Allows states to store their own data and live within modules
- *GitHub info*: PR [88](https://github.com/amath-idm/stisim/pull/88)

## Version 0.0.5 (2023-08-29)
- Refactor file structure
- *GitHub info*: PRs [77](https://github.com/amath-idm/stisim/pull/77) and [86](https://github.com/amath-idm/stisim/pull/86)

## Version 0.0.2 (2023-06-29)
- Adds in basic Starsim functionality
- *GitHub info*: PR [17](https://github.com/amath-idm/stisim/pull/17)

## Version 0.0.1 (2023-06-22)
- Initial version.<|MERGE_RESOLUTION|>--- conflicted
+++ resolved
@@ -4,15 +4,11 @@
 
 ## Version 3.1.0 (2025-XX-XX)
 - (Planned changes to how pregnancy/births tracks UIDs of mothers and children)
-<<<<<<< HEAD
-- Added `ss.parse_age_range` utility function to standardize formats for age ranges in data/input files.
-=======
 - Previously `People.(module_name).(state_name)` could be used to access module states (e.g., `people.sir.infected`). However, this mechanism fails to pass on property attributes that are dynamically computed (e.g., `SIR.infectious`). Now `People.(module_name)` simply contains a reference to the module, so all attributes can be accessed. 
 - Add support for operating on `ss.BaseArr` with time parameters (e.g., multiplying a state by a duration)
 - Add support for creating an `ss.dur` from an `ss.BaseArr` 
 - Changed date plotting to convert `ss.date` and `ss.DateArray` values to years internally. This facilitates adding extra data to plots when the data is in years.
-
->>>>>>> 8794eab2
+- Added `ss.parse_age_range` utility function to standardize formats for age ranges in data/input files.
 
 
 ## Version 3.0.4 (2025-10-22)
