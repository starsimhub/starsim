# What's new

All notable changes to the codebase are documented in this file. Changes that may result in differences in model output, or are required in order to run an old parameter set with the current version, are flagged with the term "Regression information".


<<<<<<< HEAD
## Version 3.0.3 (2025-09-05)
- Minor update, removes p_death from the parameters for the Deaths module
- *GitHub info*: TBC

=======
## Version 3.0.3 (2025-10-07)
- Swapped order of `age` and `female` states in People to allow `female` dist to use `age` state during population initialization.
>>>>>>> 181eee06

## Version 3.0.2 (2025-08-25)
- Additional minor updates following the v3 release.
- Cleans up some of the logic for convertin rates to probabilities in the demographic modules
- Adds a `request_removal` method to People, which can be used to remove people from the population for reasons other than death (e.g. migration)
- Fixes a bug that prevented `ss.prob` from accepting arrays
- Adds a `year` property to Timelines, so `sim.t.now('year')` can be rewritten as `sim.t.year`
- *GitHub info*: PR [1032](https://github.com/starsimhub/starsim/pull/1032)


## Version 3.0.1 (2025-08-04)
- Minor updates following the v3 release.
- The logic for initializing `ss.Timeline` has been changed. Now, `start` and `stop` will not be converted to dates unless at least one argument is a date (e.g. `start=ss.years(2000)` will remain `ss.years()`). `ss.Timeline` is also now much more robust about handling different types of input, and choosing sensible defaults for missing inputs (e.g. with `stop=ss.days(20)`, the new default is `start=ss.days(0)`).
- Subtracting dates now yields a `relativedelta`, e.g. `ss.date(2025) - ss.date(2015)` now gives `ss.datedur(years=10)` (previously it converted to days).
- `ss.DateArray` now has a `unit` attribute, allowing more reliable conversion to years.
- Timepars now have a `disp()` method.
- *GitHub info*: PR [1029](https://github.com/starsimhub/starsim/pull/1029)


## Version 3.0.0 (2025-08-02)

### Summary
Starsim v3 includes a reimplementation of how time is handled, an extensive new suite of debugging tools, and smaller changes, including an extensive user guide in addition to the tutorials. Please also see `docs/migration_v2v3` for a detailed (and LLM-friendly) migration guide for porting existing Starsim code over to the new version. If a point below says "See the migration guide", that indicates that additional information (and a conversion script where possible) is provided in that guide. Otherwise, it is (generally) a non-breaking change.

### Time
Time is now based on precise datetime stamps (specifically, `pd.Timestamp`). In Starsim v3.0, the supported time units are days, weeks, months, and years. Days or years are always handled exactly and weeks and months are defined in terms of them, i.e. a week is exactly 7 days and a month is exactly 1/12th of a year. The following changes have been made to the API:

- While durations work similarly as in Starsim v2, rates work differently. The base class, `ss.Rate`, cannot be used directly. Instead, you must use one of the three derived classes. `ss.freq()` is the closest to `ss.rate()` in Starsim v2, and is a simple inverse of `ss.dur()`. `ss.per()` is the equivalent of `ss.rate_prob()` in Starsim v2, but is the primary probability-based rate that should be used (e.g. for beta, birth rates, death rates, etc.). Finally, `ss.prob()` is the equivalent to `ss.time_prob()` in Starsim v2, but whereas `time_prob` was preferred in v2, `per` (equivalent to `rate_prob` in v2) is preferred in v3.
- In addition to these base classes, each of them is available for each time unit. For durations, singletons are available (`ss.day`), as well as e.g. `ss.days()`, `ss.years()` etc. For rates, `ss.peryear()` is derived from `ss.per`, while `ss.probperyear()` is the equivalent for `ss.prob` and `ss.freqperyear()` is the equivalent for `ss.freq`. `ss.prob` can also be unitless (`ss.per` and `ss.freq` cannot be).
- `ss.beta()` has been removed; use `ss.prob()` instead for a literal equivalent, although in most cases `ss.per()` is preferable, e.g. `ss.peryear()`.
- `ss.rate()` has been removed; use `ss.freq()` instead for a literal equivalent, although in most cases `ss.per()` is preferable, e.g. `ss.peryear()`.
- `unit` has been removed as an argument; use `dt` instead, e.g. `ss.Sim(dt=1, unit='years')` is now `ss.Sim(dt=ss.year)` (or `ss.Sim(dt='years')` or `ss.Sim(dt=ss.years(1))`).
- Although `ss.dur()` still exists in Starsim v3.0, it is preferable to use named classes instead, e.g. `ss.years(3)` instead of `ss.dur(3, 'years')`.
- `ss.Time()` is now called `ss.Timeline()` and its internal calculations are handled differently.
- `ss.time_ratio()` has been removed; time unit ratio calculations (e.g. months to years) are now handled internally by timepars.
- `t.abstvec` has been removed; in most cases, `t.tvec` should be used instead (although `t.yearvec`, `t.datevec`, or `t.timevec` may be preferable in some cases).
- Multiplication by `dt` no longer happens automatically; call `to_prob()` to convert from a timepar to a unitless probability (or `to_events()` to convert to a number of events instead).

For full details, see the migration guide.

### Distributions
- Distributions now have a `scale_type` attribute, which determines how they scale with time: some distributions, like `ss.normal()`, can be scaled either before or after random numbers are drawn; others, like `ss.poisson()`, can only be scaled before. See `ss.scale_types` for details.
- Distributions that can be scaled post-draw now take an `unit` argument, e.g. `ss.normal(mean=5, std=2, unit=ss.years(1))`. This is equivalent to `ss.years(ss.normal(mean=5, std=2))` or `ss.normal(mean=ss.years(5), std=ss.years(2))`. Note that not all distributions can be scaled this way (you will get an error if you try to scale a non-scalable distribution.)
- Distributions now have a random-number-safe `randround()` method
- There are two new distributions, `ss.beta_dist()` and `ss.beta_mean()` (not called `ss.beta()` to distinguish from the beta transmissibility parameter).

### Sim and People changes
- Sims now take an optional `modules` argument. These are run first, before anything else in the integration loop. If you want, you can supply everything directly as a module, e.g. `ss.Sim(modules=[ss.Births(), ss.RandomNet(), ss.SIR()])` is equivalent to `ss.Sim(demographics=ss.Births(), networks=ss.RandomNet(), diseases=ss.SIR())`. You can also add your own custom modules, not based on an existing Starsim module type, and specify the order they are called in.
- `sim.modules` has been renamed `sim.module_list`.
- `ss.People` has a new `filter()` method, which lets you chain operations, e.g.: `ppl = sim.people; f = ppl.filter(ppl.female & (ppl.age>5) & ~ppl.sir.infected)`
- `ss.People` has new methods `plot()` (all variables) and `plot_ages()` (age pyramid by sex).

### Module changes

#### Base module updates
- Module methods have a new decorator, `@ss.required()`, which flag that it is an error for the method not to be called. This is used to prevent the user from accidentally forgetting to call `super().method()`.
- Modules can now be used like dictionaries for accessing user-defined states, e.g. `module['my_custom_state']` is an alias for `module.my_custom_state`.
- `module.states` has been renamed `module.state_list`. `module.statesdict` has been renamed `module.state_dict`. There is also a `module.auto_state_list` property, referring specifically to `ss.BoolState` attributes.
- Built-in modules now have function signatures that look like this example for `ss.Births()`: `def __init__(self, pars=None, rel_death=_, death_rate=_, rate_units=_, **kwargs):`. Although `_` is simply `None`, this notation is short-hand for indicating that (a) the named arguments are the available parameters for the module, (b) their actual values are set by the `define_pars()` method.
- Modules now have a much briefer `__repr__`, typically one line. The full module information can still be obtained via `module.disp()`.

#### Changes to networks
- `key_dict` has been removed from `ss.Network()`; modify the `network.meta` dictionary directly instead, e.g. `ss.DynamicNetwork` has `self.meta.dur = ss_float` in its `__init__()` method, while `ss.SexualNetwork` has `self.meta.acts = ss_int`.
- `ss.Network()` now has `plot()` and `to_edgelist()` methods.
- `ss.RandomNet()` now only adds "missing" edges, fixing a bug in which the longer the edge duration, the more edges the network had.
- There is a new network, `ss.RandomSafe()`, whch is similar to `ss.Random()` but random-number safe (at the cost of being slightly slower).
- For `ss.MixingPool`, the argument `contacts` has been renamed `n_contacts`.

#### Changes to other modules
- There is a new built-in analyzer `ss.dynamics_by_age()`.
- There is a new built-in connector `ss.seasonality()`.
- `ss.Births()` is now random-number safe.
- `ss.Deaths()` now has a default rate of 10 per 1000 people per year (instead of 20). Births is still 20. This means that with `demographics=True`, the population grows at roughly the correct global average rate.
- `ss.sir_vaccine()` has been renamed `ss.simple_vx()`.

### Debugging tools
Starsim v3 comes with a new set of tools for debugging (in `debugtools.py`): both understanding simulations and what is happening at different points in time, and understanding and profiling code performance to find possible improvements to efficiency. These include:
- `sim.profile()`: profiles a run of a sim, showing module by module (and optionally line by line) where most of the time is being spent. See `ss.Profile()` for details.
- `ss.Debugger()`: steps through one or more simulations, and raises an exception when a particular condition is met (e.g., if the results from two sims start to diverge).
- `ss.check_requires():` use this function to check if a sim contains a required module (e.g., an HIV-syphilis connector would require both HIV and syphilis modules to be present in the sim).
- `ss.check_version()`: for checking which version of Starsim is installed.

#### Loop debugging tools
- `ss.Loop` now has an `insert()` method that lets you manually insert functions at an arbitrary point in the simulation loop.
- `ss.Loop` now has a `plot_step_order()` method that lets you validate that the steps are being called in the expected order.

#### Profiling tests
- In the tests folder, there is a `benchmark_tests.py` script for benchmarking the performance of the tests. Each test is also now timed (via the `@sc.timer` decorator).
- There are also various profiling scripts, e.g. `profile_sim.py`.
- Baseline and performance benchmark files have been converted from JSON to YAML.

#### Mock functions
Starsim components are intended to work together as part of an `ss.Sim` object, which handles initialization and coordination across modules, distributions, time parameters, etc. But sometimes, it's useful to build a very simple example to test a component in isolation. Starsim v3 comes with "mock" components, which allow you to work with e.g. a module without incorporating it into a full sim. These have the essential structure of the real thing (e.g., `sim.t.dt`), but without the complexity of the full object. These mock objects are:

- `ss.mock_sim()`: generates a mock sim; useful for testing modules
- `ss.mock_module()`: generates a mock module; useful for testing distributions
- `ss.mock_people()`: generates a mock `ss.People` object; used by `ss.mock_sim()`
- `ss.mock_time()`: generates a mock `ss.Timeline` object; used by `ss.mock_sim()` and  `ss.mock_module()`

Distributions now have a `mock()` method, that allows you to immediately start using them to generate random numbers, e.g. `ss.normal(5,2).mock().rvs(10)`.

### Other changes

#### File structure
- All diseases except for SIR, SIS, and NCD have been moved to a separate `starsim_examples` folder. This is installed together with Starsim, but must be imported separately, e.g. `import starsim_examples as sse; hiv = sse.HIV()` instead of `import starsim as ss; hiv = ss.HIV()`. See the migration guide for details.
- `ss.register_modules()` lets you register external modules as Starsim modules, to allow calling by string; e.g. `ss.register_modules(sse)` (from above) will let you do `ss.Sim(diseases='hiv')`, since `sse.HIV` is registered as a known Starsim module.
- Files have been reorganized:
    - `analyzers.py` and `connectors.py` have been created (split out from `modules.py`);
    - `calibration.py` and `calib_components.py` have been combined into `calibration.py`;
    - `disease.py` has been renamed `diseases.py` and `diseases/sir.py` and `diseases/ncd.py` have been incorporated into it;
    - `timeline.py` has been split out from `time.py`.

#### Plotting
- Plotting defaults have been updated; you can use these defaults via `with ``ss.style()`.
- Result plotting has been improved, in terms of module labels and correct x-axis labels.
- `ss.MultiSim()` plotting has been improved to display legends correctly.
- Plotting arguments are now handled by `ss.plot_args()`, which will parse different arguments among figure, plot, scatter, and other functions, e.g. `ss.plot_args(dpi=150, linewidth=3)` will set the figure DPI and the plot line width.
- Sim results are now automatically skipped during plotting if they were never updated (e.g., `n_deaths` if there were no deaths).

#### Array and results updates
- Array indexing has been reimplemented, using Numba instead of NumPy for large operations; this should be about 30% faster. An unnecessary array copy operation was also removed, for a further ~50% efficiency gain. (Note that although array indexing is now much faster, it was not typically the slowest step, so "real world" performance gains are closer to 10-20%.)
- There is a new class, `ss.IntArr`, although in most cases `ss.FloatArr` is still preferred due to better handling of NaNs.
- `ss.State` has been renamed to `ss.BoolState`. See the migration guide for details.
- `ss.options._centralized` has been renamed `ss.options.single_rng`. Although there is a very small performance benefit, use of this option is not recommended.
- `ss.set_seed()` has been removed; the seed should be set automatically by the distributions. If you want to set the seed for a custom (not random-number-safe) non-distribution random number, call `np.random.seed()` manually.
- Distributions and modules now define their own `shrink()` methods (for saving small files). Note that if you define a custom module that stores a lot of data, you may want to define your own `shrink()` method to remove this data.
- `ss.Result()` objects now have `disp()` and `to_str()` methods, and they can also be treated as dicts (e.g. `res['low']` instead of `res.low`).
- You can now create an `ss.MultiSim` comprised of sims of different lengths; however, the sims will be truncated to be of the same length, and they are _not_ temporally aligned. In general, it is still inadvisable to use `msim.reduce()` with sims of different lengths.

#### New options

Starsim v3 comes with several new options, set via `ss.options`:

- `ss.options.check_method_calls`: whether to check that required module methods are called (default `True`)
- `ss.options.install_fonts`: whether to install custom fonts for plotting (default `True`)
- `ss.options.numba_indexing`: threshold at which to switch from NumPy to Numba indexing (default 5000 indices)
- `ss.options.style`: plotting style to use; options are "starsim", "fancy", "simple", or any Matplotlib style
- `ss.options.warn_convert`: whether to warn when automatically converting time parameters

`ss.options` also now has a `help` method that will print detailed help on a given option or all options, e.g. `ss.options.help(detailed=True)`.

#### Migration summary
- An agentic LLM such as Cursor or Claude Code should be able to perform most of the migrations from v2 to v3 automatically. Tell it to read `llms.txt`, then `docs/migration_v2v3/README.md`. However, there will still be a few things to manually double check, especially around time conversions (such as whether you want `ss.beta()` ported literally to `ss.probperyear()`, or "upgraded" to `ss.peryear()`).
- *GitHub info*: PR [1008](https://github.com/starsimhub/starsim/pull/1008)


## Version 2.3.2 (2025-07-16)
- Fix argument passing in `Infection.infect`. This will be the final Starsim v2.x release.
- *GitHub info*: PR [1008](https://github.com/starsimhub/starsim/pull/1008)

## Version 2.3.1 (2025-02-25)
- Updated `ss.Sim.shrink()` to remove additional objects, resulting in a smaller sim size.
- `ss.Calibration.save_csv()` has been replaced by `ss.Calibration.to_df()` (to save to a CSV, use `ss.Calibration.to_df().to_csv()`.
- `ss.Result.shape` has been renamed `ss.Result._shape`, so `ss.Result.shape` now correctly returns the actual size of the array.
- Results by default convert all result keys to lowercase; use `keep_case=True` to turn off this behavior.
- Fixed a bug with an [`ss.date`](`starsim.time.date`) object converting to a `pd.Timestamp` upon copy.
- *GitHub info*: PR [865](https://github.com/starsimhub/starsim/pull/865)

## Version 2.3.0 (2025-02-14)
- The calibration class has been completely redesigned. Calibration now relies on "components", which capture mismatch with a particular data type (e.g., new infections). The new approach also adds additional statistical rigor for calculating mismatches.
- `ss.MixingPool` has been updated to be more modular, and behave more like `ss.Network`; in particular, `compute_transmission()` rather than `step()` is called to determine new infections.
- `ss.Result` now has a `summarize_by` argument, which determines how a result should be summarized as a scalar (e.g., mean for a prevalence, sum for a count, last entry for a cumulative count).
- Fixed a bug with time parameters incorrectly pulling the parent unit from the Sim, rather than the parent module.
- *GitHub info*: PR [831](https://github.com/starsimhub/starsim/pull/831)

## Version 2.2.0 (2024-11-18)
- Starsim is now available for R! See <https://r.starsim.org> for details.
- The `Calibration` class has been completely rewritten. See the calibration tutorial for more information.
- A negative binomial distribution is now available as `ss.nbinom()`.
- `ss.Births()` now uses a binomial draw of births per timestep, rather than the expected value.
- Added `ss.load()` and `ss.save()` functions, and removed `ss.Sim.load()`.
- *GitHub info*: PR [778](https://github.com/starsimhub/starsim/pull/778)

## Version 2.1.1 (2024-11-08)
- Adds improved Jupyter support for plotting (to prevent plots from appearing twice); you can disable this by setting `ss.options.set(jupyter=False)`.
- Adds `auto_plot` to `Result` objects, to indicate if it should appear in `sim.plot()` by default.
- Adds `copy()` to the Sim and modules.
- Networks now store their length on each timestep as a result.
- Improves `sim.shrink()`, with typical size reductions of &gt;99%.
- Adds additional plotting options `show_module` (include the module name in the plot title), `show_label` (use the simulation label as the figure title), and `show_skipped` (shows results even if `auto_plot=False`).
- *GitHub info*: PR [745](https://github.com/starsimhub/starsim/pull/745)


## Version 2.1.0 (2024-11-07)

### Summary

- Time in simulations is now handled by an `ss.Time()` class, which unifies how time is represented between the `Sim` and each module.
- In addition to networks, there is now a new way of implementing disease transmission via mixing pools.

### Time

- Time handling now performed by the `ss.Time()` class. This has inputs similar to before (`start`, `stop`, `unit`, `dt`, with `dur` still available as a sim input). However, instead of the previous `timevec` and `abs_tvec` arrays, there are now multiple ways of representing time (including `datevec` and `yearvec`), regardless of what the inputs were.
- Dates are now represented in a native format, `ss.date`, that is based on `pd.Timestamp`.

### Mixing pools

- Adds a new approach to disease transmission called mixing pools. A mixing pool is a "mean field" coupling wherein susceptible agents are exposed to the average infectious agent. The user can create a single mixing pool using the `ss.MixingPool` class, or create many pools using `MixingPools`. Such mixing pools could be used to simulate contact matrices, for example as published by Prem et al.
- There is a new `ss.Route` class, which is the base class for `ss.Network` and `ss.MixingPool`.

### Other changes

- Demographic modules have been updated to fix various bugs around different time units.
- The method for hashing distribution trace strings into seeds has changed, meaning that results will be stochastically different compared to Starsim v2.0.
- Fixed a bug with how timepars were updated in parameters.
- There is a new `ss.Base` class, which both `ss.Sim` and `ss.Module` inherit from.
- Results now print as a single line rather than the full array. The latter is available as `result.disp()`.
- `sim.to_df()` now works even if different modules have different numbers of timepoints.
- The `timepars` module has been renamed to `time`.
- In demographics modules, `units` has been renamed `rate_units`.
- There are two new options, `ss.options.date_sep` and `ss.options.license`. The former sets the date separator (default `.`, e.g. `2024.04.0.4`), and the latter sets if the license prints when Starsim is imported.
- *GitHub info*: PR [724](https://github.com/starsimhub/starsim/pull/724)

## Version 2.0.0 (2024-10-01)

### Summary

Version 2.0 contains several major changes. These include:
module-specific timesteps and time-aware parameters (including a
day/year `unit` flag for modules, and `ss.dur()` and `ss.rate()` classes
for parameters), and changes to module types and integration (e.g.
renaming `update()` and `apply()` methods to `step()`;).

### Time-aware parameters and modules

- Added `ss.dur()`, `ss.rate()`, and `ss.time_prob()` classes, for automatic handling of time units in simulations. There are also convenience classes `ss.days()`, `ss.years()`, `ss.perday()`, `ss.peryear()`, and `ss.beta()` for special cases of these.
- `ss.dur()` and `ss.rate()`, along with modules and the sim itself, have a `unit` parameter which can be `'day'`, `'week'`, `'month'`, or `'year'` (default). Modules now also have their own timestep `dt`. Different units and timesteps can be mixed and matched. Time parameters have a `to()` method, e.g. `ss.dur(1, 'year').to('day')` will return `ss.dur(365, unit='day')`.
- The `ss.Sim` parameter `n_years` has been renamed `dur`; `sim.yearvec` is now `sim.timevec`, which can have units of days (usually starting at 0), dates (e.g. `'2020-01-01'`), or years (e.g. `2020`). `sim.abs_tvec` is the translation of `sim.timevec` as a numeric array starting at 0, using the sim's units (usually `'day'` or `'year'`). For example, if `sim.timevec` is a list of daily dates from `'2022-01-01'` to `'2022-12-31'`, `sim.abs_tvec` will be `np.arange(365)`.
- Each module also has its own `mod.timevec`; this can be different from the sim if it defines its own time unit and/or timestep. `mod.abs_tvec` always starts at 0 and always uses the sim's unit.
- There is a new `Loop` class which handles the integration loop. You can view the integration plan via `sim.loop.to_df()` or `sim.loop.plot()`. You can see how long each part of the sim took with `sim.loop.plot_cpu()`.
- There are more advanced debugging tools. You can run a single sim timestep with `sim.run_one_step()` (which in turn calls multiple functions), and you can run a single function from the integration loop with `sim.loop.run_one_step()`.

### Module changes

- Functionality has been moved from `ss.Plugin` to `ss.Module`, and the former has been removed.
- `ss.Connector` functionality has been moved to `ss.Module`. `ss.Module` objects can be placed anywhere in the list of modules (e.g., in demographics, networks, diseases, interventions), depending on when you want them to execute. However, `ss.Connector` objects are applied after `Disease.step_state()` and before `Network.step()`.
- Many of the module methods have been renamed; in particular, all modules now have a `step()` method, which replaces `update()` (for demographics and networks), `apply()` (for interventions and analyzers), and `make_new_cases()` (for diseases). For both the sim and modules, `initialize()` has been renamed `init()`.
- All modules are treated the same in the integration loop, except for diseases, which have `step_state()` and `step_die()` methods.
- The Starsim module `states.py` has been moved to `arrays.py`, and `network.py` has been moved to `networks.py`.

### State and array changes

- `ss.Arr`, `ss.TimePar`, and `ss.Result` all inherit from the new class `ss.BaseArr`, which provides functionality similar to a NumPy array, except all values are stored in `arr.values` (like a `pd.Series`).
- Whereas before, computations on an `ss.Arr` usually returned a NumPy array, calculations now usually return the same type. To access the NumPy array, use `arr.values`.
- There is a new `ss.State` class, which is a subtype of `ss.BoolArr`. Typically, `ss.State` is used for boolean disease states, such as `infected`, `susceptible`, etc., where you want to automatically generate results (e.g. `n_infected`). You can continue using `ss.BoolArr` for other agent attributes that you don't necessarily want to automatically generate results for, e.g. `ever_vaccinated`.

### Results changes

- Results are now defined differently. They should be defined in `ss.Module.init_results()`, not `ss.Module.init_pre()`. They now take the module name, number of points, and time vector from the parent module. As a result, they are usually initialized via `ss.Module.define_results(res1, res2)` (as opposed to `mod.results += [res1, res2]` previously). `define_results()` automatically adds these properties from the parent module; they can still be defined explicitly if needed however.
- Because results now store their own time information, they can be plotted in a self-contained way. Both `ss.Result` and `ss.Results` objects now have `plot()` and `to_df()` methods.

### Demographics changes

- Fixed a bug in how results were defined for `ss.Births` and `ss.Deaths`.
- The `ss.Pregnancy` module has been significantly rewritten, including: (1) Agents now have a `parent` which indicates the UID of the parent; (2) Women now track `child_uid`; (3) On neonatal death, the pregnancy state of the mother is corrected; (4) Pregnancy rates now adjusted for infecund rather than pregnant; (4) Pregnancy now has a burn-in, which defaults to `True`; (5) Pregnancy has a `p_neonatal_death` parameter to capture fetal and neonatal death if the mother dies.
- Slots now has a minimum, default of 100, to account for small initial population sizes that grow dramatically over time.

### Computational changes

- There have been several performance improvements. The default float type is now `np.float32`. Transmission is now handled by a specialized `Infection.compute_transmission()` method. Several additional functions now use Numba, including `fastmath=True`, which leverages Intel's short vector math library.
- A new `ss.multi_random()` distribution class has been added, that allows random numbers to be generated by two (or more) agents. It largely replaces `ss.combine_rands()` and is 5-10x faster.
- A new `ss.gamma()` distribution has also been added.
- Distributions have a new `jump_dt` method that jumps by much more than a single state update.
- `ss.parallel()` and `ss.MultiSim.run()` now modify simulations in place by default. Instead of `sims = ss.parallel(sim1, sim2).sims; sims[0].plot()`, you can now simply do `ss.parallel(sim1, sim2); sim1.plot()`.

### Other changes

- Data can now be supplied to a simulation; it will be automatically plotted by `sim.plot()`.
- `ss.Calibration` has been significantly reworked, and now includes more flexible parameter setting, plus plotting (`calib.plot_sims()` and `calib.plot_trend()`). It also has a `debug` argument (which runs in serial rather than paralell), which can be helpful for troubleshooting issues.
- `MultiSim` now has display methods `brief()` (minimal), `show()` (moderate), and `disp` (verbose).
- `sim.export_df()` has been renamed `sim.to_df()`.
- Most classes now have `to_json()` methods (which can also export to a dict).
- Fixed a bug in how the `InfectionLog` is added to disease modules.
- `Sim.gitinfo` has been replaced with `Sim.metadata` (which includes git info).
- `Infection.validate_beta()` is now applied on every timestep, so changes to beta during the simulation are now honored.
- `sim.get_intervention()` and `sim.get_analyzer()` have been removed; use built-in `ndict` operations (e.g., the label) to find the object you're after.
- `requires` has been removed from modules, but `ss.check_requires()` is still available if needed. Call it manually from `init_pre()` if desired, e.g. a PMTCT intervention might call `ss.check_requires(self.sim, ['hiv', 'maternalnet'])`.
- For networks, `contacts` has been renamed `edges` except in cases where it refers to an *agent's* contacts. For example, `network.contacts` has been renamed `network.edges`, but `ss.find_contacts()` remains the same.
- Networks now have a `to_graph()` method that exports to NetworkX.
- `ss.diff_sims()` can now handle `MultiSim` objects.
- `Sim._orig_pars` has been removed.
- `ss.unique()` has been removed.

### Regression information

- Note: the list here covers major changes only; in general, Starsim v1.0 scripts will not be compatible with Starsim v2.0.
- Results from Starsim v2.0 will be stochastically (but not statistically) different from Starsim v1.0.
- All duration and rate parameters should now be wrapped with `ss.dur()` and `ss.rate()`. Events that represent probabilities over time (i.e. hazard rates) can also be wrapped with `ss.time_prob()`, although this is similar to `ss.rate()` unless the value is relatively large.
- `ss.Plugin` has been removed. Use `ss.Module` instead.
- `init_results()` is now called by `init_pre()`, and does not need to be called explicitly.
- `default_pars()` has been renamed `define_pars()`.
- `add_states()` has been renamed `define_states()`
- `initialize()` has been renamed `init()`.
- `Demographics.update()` has been renamed `Demographics.step()`.
- `Network.update()` has been renamed `Network.step()`.
- `Disease.update_pre()` has been renamed `Disease.step_state()`.
- `Disease.make_new_cases()` has been renamed `Disease.step()`.
- `Disease.update_death()` has been renamed `Disease.step_die()` (which is now called by `People.step_die()`).
- `Infection._set_cases()` has been renamed `Infection.set_outcomes()`.
- `Intervention.apply(sim)` has been renamed `Intervention.step()`; ditto for `Analyzer`.
- `Module.step()` no longer takes `sim` as an argument (e.g., replace `intervention.apply(sim)` with `intervention.step()`).
- All modules now have methods for `start_step()`, `finish_step()`, `init_results()`, and `update_results()`.
- `Network.contacts` has been renamed `Network.edges`.
- `sim.get_intervention()` and `sim.get_analyzer()` have been removed; simply call directly instead (e.g. replace `sim.get_intervention('vaccine')` with `sim.interventions['vaccine']`).
- `requires` is no longer an attribute of modules; call the `ss.check_requires()` function directly if needed.
- `People.resolve_deaths()` has been renamed `People.check_deaths()`
- `ss.unique()` has been removed.
- *GitHub info*: PR [626](https://github.com/starsimhub/starsim/pull/626)

## Version 1.0.3 (2024-09-26)
- Fixes a bug in which some intervention parameters (e.g. eligibility) do not get set properly.
- *GitHub info*: PR [639](https://github.com/starsimhub/starsim/pull/639)

## Version 1.0.2 (2024-09-25)
- Fixes a bug in which random numbers drawn from auto-jumped distributions would overlap with random numbers drawn from subsequent timesteps.
- *GitHub info*: PR [639](https://github.com/starsimhub/starsim/pull/639)

## Version 1.0.1 (2024-07-22)
- Adds a new distribution, `ss.rand_raw()`, that samples raw integers from the random number bit generator, for use with calculating transmission. This version is roughly 20-30% faster than the previous implementation.
- Adds interpolation to age-standardized fertility rate (ASFR) data.
- Adds flexibility to ART initiation.
- *GitHub info*: PR [593](https://github.com/starsimhub/starsim/pull/593)

## Version 1.0.0 (2024-07-10)
- Official release of Starsim!
- Adds a `Calibration` class, based on [Optuna](https://optuna.org), to facilitate the calibration of Starsim models.
- Adds `mean()`, `median()`, and `plot()` methods to `MultiSim`.
- Adds `low` and `high` attributes to `Result` objects.
- Adds a `flatten()` method to `Results`, allowing nested `Results` objects to be turned into flat dictionaries.
- Removes duplicate UIDs among new infections, and adds a `unique()` method to `ss.uids`.
- Fixes a bug that prevented `ss.lognorm_im()` from using callable parameters.
- Updates the default `Sim` string representation to be a single line; the more verbose version is available via `sim.disp()`.
- *GitHub info*: PR [581](https://github.com/starsimhub/starsim/pull/581)

## Version 0.5.10 (2024-07-03)
- Adds two new common-random-number-safe networks. The first is an Erdős-Rényi network that is similar to `RandomNet` but parameterized differently. The second is a 2D spatial network with connectivity between agents within a given radius; these agents can also optionally move.
- *GitHub info*: PR [575](https://github.com/starsimhub/starsim/pull/575)

## Version 0.5.9 (2024-06-30)
- Added a `ss.histogram()` distribution, which allows generating new random values from an empirical histogram.
- When binned age data is provided to specify the initial ages for new agents, the ages are now distributed throughout the year/bin rather than new agents being assigned integer ages
- Initial age data is now accepted as a `pd.Series` rather than a `pd.DataFrame` where the index corresponds to the age values, thereby avoiding the need for specific dataframe column names to be used to specify the age and value
- *GitHub info*: PR [572](https://github.com/starsimhub/starsim/pull/572)

## Version 0.5.8 (2024-06-30)
- Revert to making infection logging disabled by default. However, the infection log will now always be created so disease subclasses can override logging behaviour where required (e.g., to capture additional metadata)
- **Backwards-compatibility notes:** Logging has been moved from an argument to `Disease` to `pars`. Existing code such as `Disease(log=True)` should be changed to `Disease(pars={'log':True})`. The 'log' option can be added to the pars passed to any subclass e.g., `ss.HIV(pars={...,log=True})`.
- *GitHub info*: PR [573](https://github.com/starsimhub/starsim/pull/573)

## Version 0.5.7 (2024-06-27)
- Implemented a new `ss.combine_rands()` function based on a bitwise-XOR, since the previous modulo-based approach could introduce correlations between pairs of agents.
- *GitHub info*: PR [546](https://github.com/starsimhub/starsim/pull/546)

## Version 0.5.6 (2024-06-22)
- `ss.Infection.make_new_cases()` now returns the index of the network associated with each transmission event
- If a `People` object is provided to the `Arr` constructor, the arrays will be pre-initialized to index the current UIDs in the `People` object. This enables construction of temporary `Arr` instances that can be used to perform intermediate calculations (e.g., inside `Intervention.apply()` or within a module update step)
- Deprecated `Arr(raw=...)` argument to simplify initialization, as in practice the `raw` variable is not directly set, and this update also introduces a new pathway for initializating the <span class="title-ref">raw</span> attribute
- `ss.uids.to_numpy()` now returns a view rather than a copy
- `ss.bernoulli.filter()` now supports `ss.BoolArr` as an input, where the filtering will operate on the `uids` returned by `ss.BoolArr.uids`
- `ss.uids()` supports construction from `set` objects (via `np.fromiter()`)
- *GitHub info*: PR [565](https://github.com/starsimhub/starsim/pull/555)

## Version 0.5.5 (2024-06-19)
- Added labels to `Result` and state (`Arr`) objects.
- Added Numba decorator to `find_contacts` to significantly increase performance.
- Fixed bug when comparing `uids` and `BoolArr` objects.
- *GitHub info*: PR [562](https://github.com/starsimhub/starsim/pull/555)

## Version 0.5.4 (2024-06-18)
- Adjusted `RandomNet` to avoid connections to unborn agents and use random rounding for half edges
- Adds `get_analyzers` and `get_analyzer`
- Refactor how data is pre-processed for births/pregnancy/death rates, giving about a 10% decrease in run time for the STIsim HIV model
- `BoolArr.uids` is automatically called when doing set operations on `uids` with a `BoolArr`
- *GitHub info*: PR [555](https://github.com/starsimhub/starsim/pull/555)

## Version 0.5.3 (2024-06-10)
- `ss.uids` class implements set operators to facilitate combining or otherwise operating on collections of UIDs
- `FloatArr.isnan` and `FloatArr.notnan` return `BoolArr` instances rather than UIDs (so as to facilitate logical operations with other `BoolArr` instances, and to align more closely with <span class="title-ref">np.isnan</span>)
- `Arr.true()` and `Arr.false()` are supported for all `Arr` subclasses
- `BoolArr.isnan` and `Boolarr.notnan` are also implemented (although since `BoolArr` cannot store NaN values, these always return `False` and `True`, respectively)
- *GitHub info*: PR [544](https://github.com/starsimhub/starsim/pull/544)

## Version 0.5.2 (2024-06-04)
- Renames `network.contacts` to `network.edges`.
- For modules (including diseases, networks, etc.), renames `initialize()` to `init_pre()` and `init_vals()` to `init_post()`.
- Renames `ss.delta()` to `ss.constant()`.
- Allows `Arr` objects to be indexed by integer (which are assumed to be UIDs).
- Fixes bug when using callable parameters with `ss.lognorm_ex()` and `ss.lognorm_im()`.
- Fixes bug when initializing `ss.StaticNet()`.
- Updates default birth rate from 0 to 30 (so `demographics=True` is meaningful).
- Adds `min_age` and `max_age` parameters to the `Pregnancy` module (with defaults 15 and 50 years).
- Adds an option for the `sir_vaccine` to be all-or-nothing instead of leaky.
- Updates baseline test from HIV to SIR + SIS.
- Fixes issue with infection log not being populated.
- *GitHub info*: PR [527](https://github.com/starsimhub/starsim/pull/527)

## Version 0.5.1 (2024-05-15)
- Separates maternal transmission into prenatal and postnatal modules.
- *GitHub info*: PR [509](https://github.com/starsimhub/starsim/pull/509)

## Version 0.5.0 (2024-05-14)

### Summary

All inputs to the sim and modules now use a `ss.Pars()` class, which
handles updating and validation. It is now not necessary to ever use
`pars=` (although you still can if you want), so what was previously:

`sim = ss.Sim(pars=dict(diseases='sir', networks='random'))`

is now just:

`sim = ss.Sim(diseases='sir', networks='random')`

Updates happen recursively, so distributions etc. can be flexibly
updated.

This has significantly changed how modules are initialized; what was
previously:

    def __init__(self, pars=None, **kwargs):

        pars = ss.omergeleft(pars,
            dur_inf = 6,
            init_prev = 0.01,
            p_death = 0.01,
            beta = 0.5,
        )

        par_dists = ss.omergeleft(par_dists,
            dur_inf = ss.lognorm_ex,
            init_prev = ss.bernoulli,
            p_death = ss.bernoulli,
        )

        super().__init__(pars=pars, par_dists=par_dists, *args, **kwargs)

is now:

    def __init__(self, pars=None, **kwargs):
        super().__init__()
        self.default_pars(
            beta = 0.5,
            init_prev = ss.bernoulli(0.01),
            dur_inf = ss.lognorm_ex(6),
            p_death = ss.bernoulli(0.01),
        )
        self.update_pars(pars, **kwargs)

### Parameter changes

- Added a `ss.Pars` class (and a `ss.SimPars` subclass) that handles parameter creation, updates, and validation.
- Initialization has been moved from `sim.py` to `parameters.py`; `ss.Sim.convert_plugins()` has been replaced by `ss.SimPars.convert_modules()`.
- The key method is `ss.Pars.update()`, which performs all necessary validation on the parameters being updated.

### Initialization changes

- Previously, the people were initialized first, then the states were initialized and the values populated, then the modules were initialized, and finally the distributions are initialized. This led to circular logic with the states being initialized based on uninitialized distributions. Now, states and modules are *linked* to the `People` and `Sim` objects, but further initialization is not done at this step. This ensures all distributions are created but not yet used. Next, distributions are initialized. Finally, the initial values are populated, and everything is initialized.
- New methods supporting these changes include `ss.link_dists()`, `dist.link_sim()`, `dist.link_module()`, `sim.init_vals()`, `people.init_vals()`, `module.init_vals()`,

### Module changes

- Whereas modules previously initialized a dict of parameters and then called `super().__init__(pars, **kwargs)`, they now call `super().__init__()` first, then `self.default_pars(par1=x, par2=y)`, then finally `self.update_pars(pars, **kwargs)`.
- What was previously e.g. `ss.Module(pars=dict(par=x))` is now `ss.Module(par=x)`.
- `par_dists` has been removed; instead, distributions are specified in the default parameters, and are updated via the `Pars` object.
- Modules now contain a link back to the `Sim` object. This means that all methods that used to have `sim` as an argument now do not, e.g. `self.update()` instead of `self.update(sim)`.
- `ss.module_map()` maps different module types to their location in the sim.
- `ss.find_modules()` finds all available modules (including subclasses) in Starsim.
- Removed `ss.dictmerge()` and `ss.dictmergeleft` (now handled by `ss.Pars.update()`).
- Removed `ss.get_subclasses()` and `ss.all_subclasses()` (now handled by `ss.find_modules()`).
- Modules can no longer be initialized with a `name` key; it must be `type` (e.g. `dict(type='sir')` rather than `dict(name='sir')`.
- Added `to_json()` and `plot()` methods to `Module`.
- Removed `connectors.py`; connectors still exist but as an empty subclass of `Module`.

### People and network changes

- `BasePeople` has been removed and merged with `People`.
- Time parameters (`ti`, `dt`, etc.) have been removed from `People`. Use `sim.ti`, `sim.dt` etc. instead. One consequence of this is that `people.request_death()` now requires a `sim` argument. Another is that network methods (e.g. `add_pairs()`) now take `sim` arguments instead of `people` arguments.
- `SexualNetwork` is now a subclass of `DynamicNetwork`.
- Removed `ss.Networks` (now just an `ss.ndict`).
- Network connectors have been removed.
- `Person` has been implemented as a slice of `sim.people[i]`.
- There is a new parameter `use_aging`; this defaults to `True` if demographic modules are supplied, and `False` otherwise.

### Other changes

- Boolean arrays have new methods `true()`, `false()`, and `split()`, which return the UIDs for the `True` values (alias to `arr.uids`), `False` values, and both sets of values, respectively. `ss.bernoulli.split()` has been added as an alias of `ss.bernoulli.filter(both=True)`.
- All inputs to a sim are now copied by default. To disable, use `ss.Sim(..., copy_inputs=False)`.
- There is a new `Plugin` class, which contains shared logic for Interventions and Analyzers. It has a `from_func()`, which will generate an intervention/analyzer from a function.
- Diseases no longer have a default value of `beta=1` assigned; beta must be defined explicitly if being used.
- Individual diseases can now be plotted via either e.g. `sim.plot('hiv')` or `sim.diseases.hiv.plot()`.
- Distributions can be created from dicts via `ss.make_dist()`.
- A new function `ss.check_sims_match()` will check if the results of two or more simulations match.
- `ndict` values can be accessed through a call; e.g. `sim.diseases()` is equivalent to `sim.diseases.values()`.
- Merged `test_dcp.py` and `test_base.py` into `test_other.py`.
- Renamed `test_simple.py` to `test_sim.py`.
- Renamed `test_dists.py` to `test_randomness.py`.
- *GitHub info*: PR [488](https://github.com/starsimhub/starsim/pull/488)

## Version 0.4.0 (2024-04-24)
- Replace `UIDArray`, `ArrayView`, and `State` with `Arr`, which has different subclasses for different data types (e.g. `FloatArr`, `BoolArr`, and `IndexArr`). States are usually represented by `BoolArr` (e.g. `sir.infected`), while other agent properties are represented by `FloatArr` (e.g. `sir.rel_trans`).
- Arrays that had previously been represented using an integer data type (e.g. `sir.ti_infected`) are now also `FloatArr`, to allow the use of `np.nan`. Integer arrays are supported via `IndexArr`, but these are only intended for use for slots and UIDs.
- `Arr` objects automatically skip over dead (or otherwise removed) agents; the "active" UIDs are stored in `sim.people.auids`, which is updated when agents are born or die. This array is linked to each `Arr`, so that e.g. `sim.people.age.mean()` will only calculate the mean over alive agents. To access the underlying Numpy array, use `sim.people.age.raw`.
- `FloatArr` has `isnan`, `notnan`, and `notnanvals` properties. `BoolArr` has logical operations defined. For example, `~people.female` works, but `~people.ti_dead` does not; `people.ti_dead.notnan` works, but `people.female.notnan` does not.
- UIDs used to be NumPy integer arrays; they are now `ss.uids` objects (which is a class, but is lowercase for consistency with `np.array()`, which it is functionally similar to). Indexing a state by an integer array rather than `ss.uids()` now raises an exception, due to the ambiguity involved. To index the underlying array with an integer array, use `Arr.raw[int_arr]`; to index only the active/alive agents, use `Arr.values[int_arr]`.
- Dead agents are no longer removed, so `uid` always corresponds to the position in the array. This means that no remapping is necessary, which has a significant performance benefit (roughly 2x faster for large numbers of agents).
- Renamed `omerge` to `dictmerge` and `omergeleft` to `dictmergeleft`.
- *GitHub info*: PR [456](https://github.com/starsimhub/starsim/pull/456)

## Version 0.3.4 (2024-04-18)
- Default duration of edges in `ss.RandomNet` changed from 1 to 0; this does not matter if `dt=1`, but does matter with smaller `dt` values.
- Removed `ss.HPVNet`.
- `new_deaths` now counted for cholera.
- Crude birth and death rates now take `dt` into account.
- The ability to use a centralized random number generator has been restored via `ss.options(_centralized=True)`; this option not advised, but can be used for testing.
- *GitHub info*: PR [473](https://github.com/starsimhub/starsim/pull/473)

## Version 0.3.3 (2024-04-16)
- Changed Ebola model transmission logic.
- Fixed bug with module names not being preserved with multiple initialization.
- *GitHub info*: PR [463](https://github.com/starsimhub/starsim/pull/463)

## Version 0.3.2 (2024-04-08)
- Change to syphilis model to permit latent transmission.
- *GitHub info*: PR [450](https://github.com/starsimhub/starsim/pull/450)

## Version 0.3.1 (2024-03-31)
- Added SIS model.
- Fixes distribution initialization.
- Allows interventions and analyzers to be functions.
- Tidies up tests.
- Performance improvements in `UIDArray` (~3x faster for large numbers of agents).
- *GitHub info*: PR [428](https://github.com/amath-idm/stisim/pull/428)

## Version 0.3.0 (2024-03-30)

### New RNGs & distributions

- Replaces `ss.SingleRNG()`, `ss.MultiRNG()`, `ss.ScipyDistribution()`, and `ss.ScipyHistogram()` with a single `ss.Dist()` class. The `starsim.random` and `starsim.distributions` submodules have been removed, and `starsim.dists` has been added.
- The `ss.Dist` class uses `np.random.default_rng()` rather than `scipy.stats` by default, although a `scipy.stats` distribution can be supplied as an alternative. This is up to 4x faster (including, critically, for Bernoulli distributions).
- Also removes `ss.options.multirng` (the new version is equivalent to it being always on).
- Removes duplicate logic for transmission (`make_new_cases()`)
- Adds new custom distributions such as `ss.choice()` and `ss.delta()`.
- These distributions can be called directly, e.g. `dist = ss.weibull(c=2); dist(5)` will return 5 random variates from a Weibull distribution.
- Instead of being manually initialized based on the name, the `Sim` object is parsed and all distributions will be initialized with a unique identifier based on their place in the object (e.g. `sim.diseases.sir.pars.dur_inf`), which is used to set their unique seed.

### Other changes

- This PR also fixes bugs with lognormal parameters, and makes it clear whether the parameters are for the *implicit* normal distribution (`ss.lognorm_im()`, the NumPy/SciPy default, equivalent to `ss.lognorm_mean()` previously) or the "explicit" lognormal distribution (`ss.lognorm_ex()`, equivalent to `ss.lognorm()` previously).
- Renames `ss.dx`, `ss.tx`, `ss.vx` to`ss.Dx`, `ss.Tx`, `ss.Vx`.
- Removed `set_numba_seed()` as a duplicate of `set_seed()`.
- *GitHub info*: PR [392](https://github.com/amath-idm/stisim/pull/392)

## Version 0.2.10 (2024-03-18)
- SIR duration of infection now accounts for dt
- Reworked sir\_vaccine to modify rel\_sus instead of moving agents from susceptible to recovered.
- n\_years no longer necessarily an integer
- *GitHub info*: PR [389](https://github.com/amath-idm/stisim/pull/389)

## Version 0.2.9 (2024-03-18)
- Renames and extends the multirng option in settings, now called 'rng', which set how random numbers are handled in Starsim with three options:
    - "centralized" uses the centralized numpy random number generator for all distributions.
    - "single" uses a separate (SingleRNG) random number generator for each distribution.
    - "multi" uses a separate (MultiRNG) random number generator for each distribution.
- *GitHub info*: PR [349](https://github.com/amath-idm/stisim/pull/349)

## Version 0.2.8 (2024-03-13)
- Add `ss.demo()` to quickly create a default simulation.
- *GitHub info*: PR [380](https://github.com/amath-idm/stisim/pull/380)

## Version 0.2.7 (2024-03-09)
- Update `StaticNet` with defaults and correct argument passing
- *GitHub info*: PR [339](https://github.com/amath-idm/stisim/pull/339)

## Version 0.2.6 (2024-02-29)
- Make random number streams independent for SIR
- *GitHub info*: PR [307](https://github.com/amath-idm/stisim/pull/307)

## Version 0.2.5 (2024-02-29)
- Improve logic for making new cases with multi-RNG
- *GitHub info*: PR [337](https://github.com/amath-idm/stisim/pull/337)

## Version 0.2.4 (2024-02-27)
- Improve `sim.summarize()`
- Improve `sim.plot()`
- Improve SIR model defaults
- *GitHub info*: PR [320](https://github.com/amath-idm/stisim/pull/320)

## Version 0.2.3 (2024-02-26)
- Removes `STI` class
- Changes default death rate from units of per person to per thousand people
- Allows `ss.Sim(demographics=True)` to enable births and deaths
- Fix pickling of `State` objects
- Rename `networks.py` to `network.py`, and fix HIV mortality
- *GitHub info*: PRs [305](https://github.com/amath-idm/stisim/pull/305), [308](https://github.com/amath-idm/stisim/pull/308), [317](https://github.com/amath-idm/stisim/pull/317)

## Version 0.2.2 (2024-02-26)
- Add the `Samples` class
- *GitHub info*: PR [311](https://github.com/amath-idm/stisim/pull/311)

## Version 0.2.1 (2024-02-22)
- Only remove dead agents on certain timesteps
- *GitHub info*: PR [294](https://github.com/amath-idm/stisim/pull/294)

## Version 0.2.0 (2024-02-15)
- Code reorganization, including making `networks.py` and `disease.py` to the top level
- Networks moved from `People` to `Sim`
- Various classes renamed (e.g. `FusedArray` to `UIDArray`, `STI` to `Infection`)
- Better type checking
- Added `MultiSim`
- Added cholera, measles, and Ebola
- Added vaccination
- More flexible inputs
- *GitHub info*: PR [235](https://github.com/amath-idm/stisim/pull/235)

## Version 0.1.8 (2024-01-30)
- Transmission based on number of contacts
- *GitHub info*: PR [220](https://github.com/amath-idm/stisim/pull/220)

## Version 0.1.7 (2024-01-27)
- Performance enhancement for disease transmission, leading to a 10% decrease in runtime.
- *GitHub info*: PR [217](https://github.com/amath-idm/stisim/pull/217)

## Version 0.1.6 (2024-01-23)
- Adds template interventions and products for diagnostics and treatment
- Adds syphilis screening & treatment interventions
- *GitHub info*: PR [210](https://github.com/amath-idm/stisim/pull/210)

## Version 0.1.5 (2024-01-23)
- Renamed `stisim` to `starsim`.
- *GitHub info*: PR [200](https://github.com/amath-idm/stisim/pull/200)

## Version 0.1.4 (2024-01-23)
- Adds a syphilis module
- *GitHub info*: PR [206](https://github.com/amath-idm/stisim/pull/206)

## Version 0.1.3 (2024-01-22)
- Read in age distributions for people initializations
- *GitHub info*: PR [205](https://github.com/amath-idm/stisim/pull/205)

## Version 0.1.2 (2024-01-19)
- Functionality for converting birth & fertility data to a callable parameter within SciPy distributions
- *GitHub info*: PR [203](https://github.com/amath-idm/stisim/pull/203)

## Version 0.1.1 (2024-01-12)
- Improving performance of MultiRNG
- Now factoring the timestep, `dt`, into transmission calculations
- *GitHub info*: PRs [204](https://github.com/amath-idm/stisim/pull/204)

## Version 0.1.0 (2023-12-10)
- Allows SciPy distributions to be used as parameters
- Optionally use multiple random number streams and other tricks to maintain coherence between simulations
- Adding functionality to convert death rate data to a callable parameter within a SciPy distribution
- *GitHub info*: PRs [170](https://github.com/amath-idm/stisim/pull/170) and [202](https://github.com/amath-idm/stisim/pull/202)

## Version 0.0.8 (2023-10-04)
- Enable removing people from simulations following death
- *GitHub info*: PR [121](https://github.com/amath-idm/stisim/pull/121)

## Version 0.0.7 (2023-09-08)
- Refactor distributions to use new Distribution class
- *GitHub info*: PR [112](https://github.com/amath-idm/stisim/pull/112)

## Version 0.0.6 (2023-08-30)
- Changes agent IDs from index-based to UID-based
- Allows states to store their own data and live within modules
- *GitHub info*: PR [88](https://github.com/amath-idm/stisim/pull/88)

## Version 0.0.5 (2023-08-29)
- Refactor file structure
- *GitHub info*: PRs [77](https://github.com/amath-idm/stisim/pull/77) and [86](https://github.com/amath-idm/stisim/pull/86)

## Version 0.0.2 (2023-06-29)
- Adds in basic Starsim functionality
- *GitHub info*: PR [17](https://github.com/amath-idm/stisim/pull/17)

## Version 0.0.1 (2023-06-22)
- Initial version.<|MERGE_RESOLUTION|>--- conflicted
+++ resolved
@@ -3,15 +3,14 @@
 All notable changes to the codebase are documented in this file. Changes that may result in differences in model output, or are required in order to run an old parameter set with the current version, are flagged with the term "Regression information".
 
 
-<<<<<<< HEAD
-## Version 3.0.3 (2025-09-05)
+## Version 3.0.4 (2025-XX-XX)
 - Minor update, removes p_death from the parameters for the Deaths module
 - *GitHub info*: TBC
 
-=======
+
 ## Version 3.0.3 (2025-10-07)
 - Swapped order of `age` and `female` states in People to allow `female` dist to use `age` state during population initialization.
->>>>>>> 181eee06
+
 
 ## Version 3.0.2 (2025-08-25)
 - Additional minor updates following the v3 release.
