--- conflicted
+++ resolved
@@ -1,17 +1,5 @@
 {
   "summary": {
-<<<<<<< HEAD
-    "n_alive": 9135.019047619047,
-    "new_deaths": 13.380952380952381,
-    "pregnancy_pregnancies": 0.0,
-    "pregnancy_births": 0.0,
-    "hiv_n_susceptible": 8789.27619047619,
-    "hiv_n_infected": 345.74285714285713,
-    "hiv_n_on_art": 0.0,
-    "hiv_prevalence": 0.03708331750938051,
-    "hiv_new_infections": 14.752380952380953,
-    "hiv_new_deaths": 13.380952380952381
-=======
     "n_alive": 9444.114285714286,
     "new_deaths": 7.685714285714286,
     "pregnancy_pregnancies": 0.0,
@@ -23,6 +11,5 @@
     "hiv_prevalence": 0.02110069913184664,
     "hiv_new_infections": 7.9523809523809526,
     "hiv_new_deaths": 7.685714285714286
->>>>>>> cd94506d
   }
 }