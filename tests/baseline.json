--- conflicted
+++ resolved
@@ -1,32 +1,17 @@
 {
   "summary": {
-<<<<<<< HEAD
     "n_alive": 9662.104761904762,
     "new_deaths": 6.866666666666666,
     "cum_deaths": 706.0,
-=======
-    "n_alive": 9661.44761904762,
-    "new_deaths": 7.076190476190476,
-    "cum_deaths": 736.0,
->>>>>>> 73ca15e8
     "pregnancy_pregnancies": 0.0,
     "pregnancy_births": 0.0,
     "pregnancy_cbr": 0.0,
     "hiv_n_on_art": 0.0,
-<<<<<<< HEAD
     "hiv_n_susceptible": 8879.514285714286,
     "hiv_n_infected": 782.5904761904762,
     "hiv_prevalence": 0.08107777762449975,
     "hiv_new_infections": 14.761904761904763,
     "hiv_cum_infections": 1546.0,
     "hiv_new_deaths": 6.866666666666666
-=======
-    "hiv_n_susceptible": 8881.438095238096,
-    "hiv_n_infected": 780.0095238095238,
-    "hiv_prevalence": 0.08081250879044433,
-    "hiv_new_infections": 14.723809523809523,
-    "hiv_cum_infections": 1540.0,
-    "hiv_new_deaths": 7.076190476190476
->>>>>>> 73ca15e8
   }
 }