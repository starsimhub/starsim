"""
Test demographics (background deaths) by showing that death data can be added in multiple formats.
"""

# %% Imports and settings
import stisim as ss
import pandas as pd
import matplotlib.pyplot as plt
import scipy.stats as sps


def test_fixed_death_rate():
    """ Simple fixed death rate for all agents """
    ppl = ss.People(1000)
    bdm1 = ss.background_deaths(pars={'death_rate': 0.015})
    sim1 = ss.Sim(people=ppl, demographics=bdm1, label='Constant death rate')
    sim1.run()
    return sim1


def test_series_death_rate():
    """ Death rate from a pandas series """
    series_death = pd.Series(
        index=[0, 10, 20, 25, 30, 35, 40, 45, 50, 55, 60, 65, 70, 75, 80, 85, 90, 95],
        data=[0.0046355, 0.000776, 0.0014232, 0.0016693, 0.0021449, 0.0028822, 0.0039143, 0.0053676, 0.0082756, 0.01,
              0.02, 0.03, 0.04, 0.06, 0.11, 0.15, 0.21, 0.30],
    )
    ppl = ss.People(1000)
    death_rate = ss.standardize_data(data=series_death, metadata=ss.omerge({
            'data_cols': {'year': 'Time', 'sex': 'Sex', 'age': 'AgeGrpStart', 'value': 'mx'},
            'sex_keys': {'f': 'Female', 'm': 'Male'},
        }))
    bdm2 = ss.background_deaths(pars={'death_rate': death_rate})
    sim2 = ss.Sim(people=ppl, demographics=bdm2, label='Using age-specific data from a pandas series')
    sim2.run()
    return sim2


def test_file_death_rate():
    """ Realistic death rates in dataframe format, read from a csv file """
    realistic_death = pd.read_csv(ss.root / 'tests/test_data/nigeria_deaths.csv')
    ppl = ss.People(1000)
    bdm3 = ss.background_deaths(pars={'death_rate': realistic_death})
    sim3 = ss.Sim(people=ppl, demographics=bdm3, label='Realistic death rates read from a CSV file')
    sim3.run()
    return sim3


if __name__ == '__main__':
    sim1 = test_fixed_death_rate()
    sim2 = test_series_death_rate()
    sim3 = test_file_death_rate()

    fig, ax = plt.subplots(2, 1)
    for sim in [sim1, sim2, sim3]:
        ax[0].plot(sim.tivec, sim.results.background_deaths.new, label=sim.label)
        ax[1].plot(sim.tivec, sim.results.n_alive)

    ax[0].set_title('New background deaths')
    ax[1].set_title('Population size')
    ax[1].set_xlabel('Time step')
    ax[0].set_ylabel('Count')
    ax[1].set_ylabel('Count')
    ax[0].legend()
    fig.tight_layout()
<<<<<<< HEAD
    plt.show()

    return

def test_birth_data():
    """ Show that birth data can be added in multiple formats """

    # Parameters
    realistic_birth = pd.read_csv(ss.root / 'tests/test_data/nigeria_births.csv')

    ppl = ss.People(1000)
    births = ss.births(pars={'birth_rates':realistic_birth})
    sim1 = ss.Sim(people=ppl, demographics=births)
    sim1.run()

    ppl = ss.People(1000)
    births = ss.births(pars={'birth_rates': 36, 'units': 1/1000})
    sim2 = ss.Sim(people=ppl, demographics=births)
    sim2.run()

    fig, ax = plt.subplots(2, 1)
    for sim in [sim1, sim2,]:
        ax[0].plot(sim.tivec, sim.results.births.new, label=sim.label)
        ax[1].plot(sim.tivec, sim.results.n_alive)

    ax[0].set_title('New births')
    ax[1].set_title('Population size')
    ax[1].set_xlabel('Time step')
    ax[0].set_ylabel('Count')
    ax[1].set_ylabel('Count')
    ax[0].legend()
    fig.tight_layout()
    plt.show()

    return

if __name__ == '__main__':
    # test_death_data()
    test_birth_data()

=======
    plt.show()

>>>>>>> d33bee56
<|MERGE_RESOLUTION|>--- conflicted
+++ resolved
@@ -1,110 +1,103 @@
-"""
-Test demographics (background deaths) by showing that death data can be added in multiple formats.
-"""
-
-# %% Imports and settings
-import stisim as ss
-import pandas as pd
-import matplotlib.pyplot as plt
-import scipy.stats as sps
-
-
-def test_fixed_death_rate():
-    """ Simple fixed death rate for all agents """
-    ppl = ss.People(1000)
-    bdm1 = ss.background_deaths(pars={'death_rate': 0.015})
-    sim1 = ss.Sim(people=ppl, demographics=bdm1, label='Constant death rate')
-    sim1.run()
-    return sim1
-
-
-def test_series_death_rate():
-    """ Death rate from a pandas series """
-    series_death = pd.Series(
-        index=[0, 10, 20, 25, 30, 35, 40, 45, 50, 55, 60, 65, 70, 75, 80, 85, 90, 95],
-        data=[0.0046355, 0.000776, 0.0014232, 0.0016693, 0.0021449, 0.0028822, 0.0039143, 0.0053676, 0.0082756, 0.01,
-              0.02, 0.03, 0.04, 0.06, 0.11, 0.15, 0.21, 0.30],
-    )
-    ppl = ss.People(1000)
-    death_rate = ss.standardize_data(data=series_death, metadata=ss.omerge({
-            'data_cols': {'year': 'Time', 'sex': 'Sex', 'age': 'AgeGrpStart', 'value': 'mx'},
-            'sex_keys': {'f': 'Female', 'm': 'Male'},
-        }))
-    bdm2 = ss.background_deaths(pars={'death_rate': death_rate})
-    sim2 = ss.Sim(people=ppl, demographics=bdm2, label='Using age-specific data from a pandas series')
-    sim2.run()
-    return sim2
-
-
-def test_file_death_rate():
-    """ Realistic death rates in dataframe format, read from a csv file """
-    realistic_death = pd.read_csv(ss.root / 'tests/test_data/nigeria_deaths.csv')
-    ppl = ss.People(1000)
-    bdm3 = ss.background_deaths(pars={'death_rate': realistic_death})
-    sim3 = ss.Sim(people=ppl, demographics=bdm3, label='Realistic death rates read from a CSV file')
-    sim3.run()
-    return sim3
-
-
-if __name__ == '__main__':
-    sim1 = test_fixed_death_rate()
-    sim2 = test_series_death_rate()
-    sim3 = test_file_death_rate()
-
-    fig, ax = plt.subplots(2, 1)
-    for sim in [sim1, sim2, sim3]:
-        ax[0].plot(sim.tivec, sim.results.background_deaths.new, label=sim.label)
-        ax[1].plot(sim.tivec, sim.results.n_alive)
-
-    ax[0].set_title('New background deaths')
-    ax[1].set_title('Population size')
-    ax[1].set_xlabel('Time step')
-    ax[0].set_ylabel('Count')
-    ax[1].set_ylabel('Count')
-    ax[0].legend()
-    fig.tight_layout()
-<<<<<<< HEAD
-    plt.show()
-
-    return
-
-def test_birth_data():
-    """ Show that birth data can be added in multiple formats """
-
-    # Parameters
-    realistic_birth = pd.read_csv(ss.root / 'tests/test_data/nigeria_births.csv')
-
-    ppl = ss.People(1000)
-    births = ss.births(pars={'birth_rates':realistic_birth})
-    sim1 = ss.Sim(people=ppl, demographics=births)
-    sim1.run()
-
-    ppl = ss.People(1000)
-    births = ss.births(pars={'birth_rates': 36, 'units': 1/1000})
-    sim2 = ss.Sim(people=ppl, demographics=births)
-    sim2.run()
-
-    fig, ax = plt.subplots(2, 1)
-    for sim in [sim1, sim2,]:
-        ax[0].plot(sim.tivec, sim.results.births.new, label=sim.label)
-        ax[1].plot(sim.tivec, sim.results.n_alive)
-
-    ax[0].set_title('New births')
-    ax[1].set_title('Population size')
-    ax[1].set_xlabel('Time step')
-    ax[0].set_ylabel('Count')
-    ax[1].set_ylabel('Count')
-    ax[0].legend()
-    fig.tight_layout()
-    plt.show()
-
-    return
-
-if __name__ == '__main__':
-    # test_death_data()
-    test_birth_data()
-
-=======
-    plt.show()
-
->>>>>>> d33bee56
+"""
+Test demographics (background deaths) by showing that death data can be added in multiple formats.
+"""
+
+# %% Imports and settings
+import stisim as ss
+import pandas as pd
+import matplotlib.pyplot as plt
+import scipy.stats as sps
+
+
+def test_fixed_death_rate():
+    """ Simple fixed death rate for all agents """
+    ppl = ss.People(1000)
+    bdm1 = ss.background_deaths(pars={'death_rate': 0.015})
+    sim1 = ss.Sim(people=ppl, demographics=bdm1, label='Constant death rate')
+    sim1.run()
+    return sim1
+
+
+def test_series_death_rate():
+    """ Death rate from a pandas series """
+    series_death = pd.Series(
+        index=[0, 10, 20, 25, 30, 35, 40, 45, 50, 55, 60, 65, 70, 75, 80, 85, 90, 95],
+        data=[0.0046355, 0.000776, 0.0014232, 0.0016693, 0.0021449, 0.0028822, 0.0039143, 0.0053676, 0.0082756, 0.01,
+              0.02, 0.03, 0.04, 0.06, 0.11, 0.15, 0.21, 0.30],
+    )
+    ppl = ss.People(1000)
+    death_rate = ss.standardize_data(data=series_death, metadata=ss.omerge({
+            'data_cols': {'year': 'Time', 'sex': 'Sex', 'age': 'AgeGrpStart', 'value': 'mx'},
+            'sex_keys': {'f': 'Female', 'm': 'Male'},
+        }))
+    bdm2 = ss.background_deaths(pars={'death_rate': death_rate})
+    sim2 = ss.Sim(people=ppl, demographics=bdm2, label='Using age-specific data from a pandas series')
+    sim2.run()
+    return sim2
+
+
+def test_file_death_rate():
+    """ Realistic death rates in dataframe format, read from a csv file """
+    realistic_death = pd.read_csv(ss.root / 'tests/test_data/nigeria_deaths.csv')
+    ppl = ss.People(1000)
+    bdm3 = ss.background_deaths(pars={'death_rate': realistic_death})
+    sim3 = ss.Sim(people=ppl, demographics=bdm3, label='Realistic death rates read from a CSV file')
+    sim3.run()
+    return sim3
+
+def test_birth_data():
+    """ Show that birth data can be added in multiple formats """
+
+    # Parameters
+    realistic_birth = pd.read_csv(ss.root / 'tests/test_data/nigeria_births.csv')
+
+    ppl = ss.People(1000)
+    births = ss.births(pars={'birth_rates':realistic_birth})
+    sim1 = ss.Sim(people=ppl, demographics=births)
+    sim1.run()
+
+    ppl = ss.People(1000)
+    births = ss.births(pars={'birth_rates': 36, 'units': 1/1000})
+    sim2 = ss.Sim(people=ppl, demographics=births)
+    sim2.run()
+
+    fig, ax = plt.subplots(2, 1)
+    for sim in [sim1, sim2,]:
+        ax[0].plot(sim.tivec, sim.results.births.new, label=sim.label)
+        ax[1].plot(sim.tivec, sim.results.n_alive)
+
+    ax[0].set_title('New births')
+    ax[1].set_title('Population size')
+    ax[1].set_xlabel('Time step')
+    ax[0].set_ylabel('Count')
+    ax[1].set_ylabel('Count')
+    ax[0].legend()
+    fig.tight_layout()
+    plt.show()
+
+    return
+
+
+if __name__ == '__main__':
+    # sim1 = test_fixed_death_rate()
+    # sim2 = test_series_death_rate()
+    # sim3 = test_file_death_rate()
+
+    test_birth_data()
+
+
+    if do_plot:
+        fig, ax = plt.subplots(2, 1)
+        for sim in [sim1, sim2, sim3]:
+            ax[0].plot(sim.tivec, sim.results.background_deaths.new, label=sim.label)
+            ax[1].plot(sim.tivec, sim.results.n_alive)
+
+        ax[0].set_title('New background deaths')
+        ax[1].set_title('Population size')
+        ax[1].set_xlabel('Time step')
+        ax[0].set_ylabel('Count')
+        ax[1].set_ylabel('Count')
+        ax[0].legend()
+        fig.tight_layout()
+        plt.show()
+