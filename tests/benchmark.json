--- conflicted
+++ resolved
@@ -1,21 +1,12 @@
 {
   "time": {
-<<<<<<< HEAD
-    "initialize": 0.016,
-    "run": 1.209
-=======
-    "initialize": 0.015,
-    "run": 0.927
->>>>>>> 43249e3f
+    "initialize": 0.018,
+    "run": 1.264
   },
   "parameters": {
     "n_agents": 10000,
     "n_years": 20,
     "dt": 0.2
   },
-<<<<<<< HEAD
-  "cpu_performance": 0.9720358162636709
-=======
-  "cpu_performance": 0.7750438800086998
->>>>>>> 43249e3f
+  "cpu_performance": 0.9766497596430002
 }